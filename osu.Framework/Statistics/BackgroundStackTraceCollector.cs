﻿// Copyright (c) 2007-2018 ppy Pty Ltd <contact@ppy.sh>.
// Licensed under the MIT Licence - https://raw.githubusercontent.com/ppy/osu-framework/master/LICENCE

using osu.Framework.Logging;
using osu.Framework.Timing;
using System.Diagnostics;
using System.Text;
using System.Threading;
<<<<<<< HEAD

#if NET_FRAMEWORK
using System;
using System.Collections.Generic;
using System.Linq;
=======
using System.Threading.Tasks;
>>>>>>> 99140d9d
using Microsoft.Diagnostics.Runtime;
#endif

namespace osu.Framework.Statistics
{
    /// <summary>
    /// Spwan a thread to collect real-time stack traces of the targeted thread.
    /// </summary>
    internal class BackgroundStackTraceCollector : IDisposable
    {
#if NET_FRAMEWORK
        private IList<ClrStackFrame> backgroundMonitorStackTrace;
#endif

        private readonly StopwatchClock clock;

        private readonly Logger logger;
        private readonly Thread targetThread;

        internal double LastConsumptionTime;

        private double spikeRecordThreshold;

        private readonly CancellationTokenSource cancellationToken;

        public bool Enabled = true;

        public BackgroundStackTraceCollector(Thread targetThread, StopwatchClock clock)
        {
            if (Debugger.IsAttached) return;

            logger = Logger.GetLogger($"performance-{targetThread.Name?.ToLower() ?? "unknown"}");
            logger.OutputToListeners = false;

            this.clock = clock;
            this.targetThread = targetThread;

            Task.Factory.StartNew(() =>
            {
                while (!cancellationToken.IsCancellationRequested)
                {
<<<<<<< HEAD
#if NET_FRAMEWORK
                    if (targetThread.IsAlive && clock.ElapsedMilliseconds - LastConsumptionTime > spikeRecordThreshold / 2 && backgroundMonitorStackTrace == null)
=======
                    if (Enabled && targetThread.IsAlive && clock.ElapsedMilliseconds - LastConsumptionTime > spikeRecordThreshold / 2 && backgroundMonitorStackTrace == null)
>>>>>>> 99140d9d
                        backgroundMonitorStackTrace = getStackTrace(targetThread);

#endif
                    Thread.Sleep(1);
                }
            }, (cancellationToken = new CancellationTokenSource()).Token, TaskCreationOptions.LongRunning, TaskScheduler.Default);
        }

        internal void NewFrame(double elapsedFrameTime, double newSpikeThreshold)
        {
            if (targetThread == null) return;

#if NET_FRAMEWORK
            var frames = backgroundMonitorStackTrace;
            backgroundMonitorStackTrace = null;
#endif

            var currentThreshold = spikeRecordThreshold;

            spikeRecordThreshold = newSpikeThreshold;

            if (!Enabled || elapsedFrameTime < currentThreshold || currentThreshold == 0)
                return;

            StringBuilder logMessage = new StringBuilder();

            logMessage.AppendLine($@"| Slow frame on thread ""{targetThread.Name}""");
            logMessage.AppendLine(@"|");
            logMessage.AppendLine($@"| * Thread time  : {clock.CurrentTime:#0,#}ms");
            logMessage.AppendLine($@"| * Frame length : {elapsedFrameTime:#0,#}ms (allowable: {currentThreshold:#0,#}ms)");

            logMessage.AppendLine(@"|");

#if NET_FRAMEWORK
            if (frames != null)
            {
                logMessage.AppendLine(@"| Stack trace:");

                foreach (var f in frames)
                    logMessage.AppendLine($@"|- {f.DisplayString}");
            }
            else
#endif
                logMessage.AppendLine(@"| Call stack was not recorded.");

            logger.Add(logMessage.ToString());
        }

#if NET_FRAMEWORK
        private static readonly Lazy<ClrInfo> clr_info = new Lazy<ClrInfo>(delegate
        {
            try
            {
                return DataTarget.AttachToProcess(Process.GetCurrentProcess().Id, 200, AttachFlag.Passive).ClrVersions[0];
            }
            catch
            {
                return null;
            }
        });

        private static IList<ClrStackFrame> getStackTrace(Thread targetThread) => clr_info.Value?.CreateRuntime().Threads.FirstOrDefault(t => t.ManagedThreadId == targetThread.ManagedThreadId)?.StackTrace;
<<<<<<< HEAD
#endif
=======

        #region IDisposable Support

        ~BackgroundStackTraceCollector()
        {
            Dispose(false);
        }

        private bool isDisposed;

        protected virtual void Dispose(bool disposing)
        {
            if (!isDisposed)
            {
                isDisposed = true;
                cancellationToken?.Cancel();
            }
        }

        public void Dispose()
        {
            Dispose(true);
            GC.SuppressFinalize(this);
        }
        #endregion
>>>>>>> 99140d9d
    }
}
<|MERGE_RESOLUTION|>--- conflicted
+++ resolved
@@ -1,157 +1,146 @@
-﻿// Copyright (c) 2007-2018 ppy Pty Ltd <contact@ppy.sh>.
-// Licensed under the MIT Licence - https://raw.githubusercontent.com/ppy/osu-framework/master/LICENCE
-
-using osu.Framework.Logging;
-using osu.Framework.Timing;
-using System.Diagnostics;
-using System.Text;
-using System.Threading;
-<<<<<<< HEAD
-
-#if NET_FRAMEWORK
-using System;
-using System.Collections.Generic;
-using System.Linq;
-=======
-using System.Threading.Tasks;
->>>>>>> 99140d9d
-using Microsoft.Diagnostics.Runtime;
-#endif
-
-namespace osu.Framework.Statistics
-{
-    /// <summary>
-    /// Spwan a thread to collect real-time stack traces of the targeted thread.
-    /// </summary>
-    internal class BackgroundStackTraceCollector : IDisposable
-    {
-#if NET_FRAMEWORK
-        private IList<ClrStackFrame> backgroundMonitorStackTrace;
-#endif
-
-        private readonly StopwatchClock clock;
-
-        private readonly Logger logger;
-        private readonly Thread targetThread;
-
-        internal double LastConsumptionTime;
-
-        private double spikeRecordThreshold;
-
-        private readonly CancellationTokenSource cancellationToken;
-
-        public bool Enabled = true;
-
-        public BackgroundStackTraceCollector(Thread targetThread, StopwatchClock clock)
-        {
-            if (Debugger.IsAttached) return;
-
-            logger = Logger.GetLogger($"performance-{targetThread.Name?.ToLower() ?? "unknown"}");
-            logger.OutputToListeners = false;
-
-            this.clock = clock;
-            this.targetThread = targetThread;
-
-            Task.Factory.StartNew(() =>
-            {
-                while (!cancellationToken.IsCancellationRequested)
-                {
-<<<<<<< HEAD
-#if NET_FRAMEWORK
-                    if (targetThread.IsAlive && clock.ElapsedMilliseconds - LastConsumptionTime > spikeRecordThreshold / 2 && backgroundMonitorStackTrace == null)
-=======
-                    if (Enabled && targetThread.IsAlive && clock.ElapsedMilliseconds - LastConsumptionTime > spikeRecordThreshold / 2 && backgroundMonitorStackTrace == null)
->>>>>>> 99140d9d
-                        backgroundMonitorStackTrace = getStackTrace(targetThread);
-
-#endif
-                    Thread.Sleep(1);
-                }
-            }, (cancellationToken = new CancellationTokenSource()).Token, TaskCreationOptions.LongRunning, TaskScheduler.Default);
-        }
-
-        internal void NewFrame(double elapsedFrameTime, double newSpikeThreshold)
-        {
-            if (targetThread == null) return;
-
-#if NET_FRAMEWORK
-            var frames = backgroundMonitorStackTrace;
-            backgroundMonitorStackTrace = null;
-#endif
-
-            var currentThreshold = spikeRecordThreshold;
-
-            spikeRecordThreshold = newSpikeThreshold;
-
-            if (!Enabled || elapsedFrameTime < currentThreshold || currentThreshold == 0)
-                return;
-
-            StringBuilder logMessage = new StringBuilder();
-
-            logMessage.AppendLine($@"| Slow frame on thread ""{targetThread.Name}""");
-            logMessage.AppendLine(@"|");
-            logMessage.AppendLine($@"| * Thread time  : {clock.CurrentTime:#0,#}ms");
-            logMessage.AppendLine($@"| * Frame length : {elapsedFrameTime:#0,#}ms (allowable: {currentThreshold:#0,#}ms)");
-
-            logMessage.AppendLine(@"|");
-
-#if NET_FRAMEWORK
-            if (frames != null)
-            {
-                logMessage.AppendLine(@"| Stack trace:");
-
-                foreach (var f in frames)
-                    logMessage.AppendLine($@"|- {f.DisplayString}");
-            }
-            else
-#endif
-                logMessage.AppendLine(@"| Call stack was not recorded.");
-
-            logger.Add(logMessage.ToString());
-        }
-
-#if NET_FRAMEWORK
-        private static readonly Lazy<ClrInfo> clr_info = new Lazy<ClrInfo>(delegate
-        {
-            try
-            {
-                return DataTarget.AttachToProcess(Process.GetCurrentProcess().Id, 200, AttachFlag.Passive).ClrVersions[0];
-            }
-            catch
-            {
-                return null;
-            }
-        });
-
-        private static IList<ClrStackFrame> getStackTrace(Thread targetThread) => clr_info.Value?.CreateRuntime().Threads.FirstOrDefault(t => t.ManagedThreadId == targetThread.ManagedThreadId)?.StackTrace;
-<<<<<<< HEAD
-#endif
-=======
-
-        #region IDisposable Support
-
-        ~BackgroundStackTraceCollector()
-        {
-            Dispose(false);
-        }
-
-        private bool isDisposed;
-
-        protected virtual void Dispose(bool disposing)
-        {
-            if (!isDisposed)
-            {
-                isDisposed = true;
-                cancellationToken?.Cancel();
-            }
-        }
-
-        public void Dispose()
-        {
-            Dispose(true);
-            GC.SuppressFinalize(this);
-        }
-        #endregion
->>>>>>> 99140d9d
-    }
-}
+﻿// Copyright (c) 2007-2018 ppy Pty Ltd <contact@ppy.sh>.
+// Licensed under the MIT Licence - https://raw.githubusercontent.com/ppy/osu-framework/master/LICENCE
+
+using osu.Framework.Logging;
+using osu.Framework.Timing;
+using System.Diagnostics;
+using System.Text;
+using System.Threading;
+
+#if NET_FRAMEWORK
+using System;
+using System.Collections.Generic;
+using System.Linq;
+using Microsoft.Diagnostics.Runtime;
+#endif
+
+namespace osu.Framework.Statistics
+{
+    /// <summary>
+    /// Spwan a thread to collect real-time stack traces of the targeted thread.
+    /// </summary>
+    internal class BackgroundStackTraceCollector : IDisposable
+    {
+#if NET_FRAMEWORK
+        private IList<ClrStackFrame> backgroundMonitorStackTrace;
+#endif
+
+        private readonly StopwatchClock clock;
+
+        private readonly Logger logger;
+        private readonly Thread targetThread;
+
+        internal double LastConsumptionTime;
+
+        private double spikeRecordThreshold;
+
+        private readonly CancellationTokenSource cancellationToken;
+
+        public bool Enabled = true;
+
+        public BackgroundStackTraceCollector(Thread targetThread, StopwatchClock clock)
+        {
+            if (Debugger.IsAttached) return;
+
+            logger = Logger.GetLogger($"performance-{targetThread.Name?.ToLower() ?? "unknown"}");
+            logger.OutputToListeners = false;
+
+            this.clock = clock;
+            this.targetThread = targetThread;
+
+            Task.Factory.StartNew(() =>
+            {
+                while (!cancellationToken.IsCancellationRequested)
+                {
+#if NET_FRAMEWORK
+                    if (Enabled && targetThread.IsAlive && clock.ElapsedMilliseconds - LastConsumptionTime > spikeRecordThreshold / 2 && backgroundMonitorStackTrace == null)
+                        backgroundMonitorStackTrace = getStackTrace(targetThread);
+
+#endif
+                    Thread.Sleep(1);
+                }
+            }, (cancellationToken = new CancellationTokenSource()).Token, TaskCreationOptions.LongRunning, TaskScheduler.Default);
+        }
+
+        internal void NewFrame(double elapsedFrameTime, double newSpikeThreshold)
+        {
+            if (targetThread == null) return;
+
+#if NET_FRAMEWORK
+            var frames = backgroundMonitorStackTrace;
+            backgroundMonitorStackTrace = null;
+#endif
+
+            var currentThreshold = spikeRecordThreshold;
+
+            spikeRecordThreshold = newSpikeThreshold;
+
+            if (!Enabled || elapsedFrameTime < currentThreshold || currentThreshold == 0)
+                return;
+
+            StringBuilder logMessage = new StringBuilder();
+
+            logMessage.AppendLine($@"| Slow frame on thread ""{targetThread.Name}""");
+            logMessage.AppendLine(@"|");
+            logMessage.AppendLine($@"| * Thread time  : {clock.CurrentTime:#0,#}ms");
+            logMessage.AppendLine($@"| * Frame length : {elapsedFrameTime:#0,#}ms (allowable: {currentThreshold:#0,#}ms)");
+
+            logMessage.AppendLine(@"|");
+
+#if NET_FRAMEWORK
+            if (frames != null)
+            {
+                logMessage.AppendLine(@"| Stack trace:");
+
+                foreach (var f in frames)
+                    logMessage.AppendLine($@"|- {f.DisplayString}");
+            }
+            else
+#endif
+                logMessage.AppendLine(@"| Call stack was not recorded.");
+
+            logger.Add(logMessage.ToString());
+        }
+
+#if NET_FRAMEWORK
+        private static readonly Lazy<ClrInfo> clr_info = new Lazy<ClrInfo>(delegate
+        {
+            try
+            {
+                return DataTarget.AttachToProcess(Process.GetCurrentProcess().Id, 200, AttachFlag.Passive).ClrVersions[0];
+            }
+            catch
+            {
+                return null;
+            }
+        });
+
+        private static IList<ClrStackFrame> getStackTrace(Thread targetThread) => clr_info.Value?.CreateRuntime().Threads.FirstOrDefault(t => t.ManagedThreadId == targetThread.ManagedThreadId)?.StackTrace;
+#endif
+
+        #region IDisposable Support
+
+        ~BackgroundStackTraceCollector()
+        {
+            Dispose(false);
+
+        private bool isDisposed;
+
+        protected virtual void Dispose(bool disposing)
+        {
+            if (!isDisposed)
+            {
+                isDisposed = true;
+                cancellationToken?.Cancel();
+            }
+        }
+
+        public void Dispose()
+        {
+            Dispose(true);
+            GC.SuppressFinalize(this);
+        }
+        #endregion
+        }
+    }
+}