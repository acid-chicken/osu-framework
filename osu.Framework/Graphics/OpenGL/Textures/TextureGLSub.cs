﻿// Copyright (c) ppy Pty Ltd <contact@ppy.sh>. Licensed under the MIT Licence.
// See the LICENCE file in the repository root for full licence text.

using System;
using osu.Framework.Graphics.Primitives;
using osuTK;
using osu.Framework.Graphics.Colour;
using osu.Framework.Graphics.OpenGL.Vertices;
using osu.Framework.Graphics.Textures;
using osuTK.Graphics.ES30;

namespace osu.Framework.Graphics.OpenGL.Textures
{
    internal class TextureGLSub : TextureGL
    {
        private readonly TextureGL parent;
        private RectangleI bounds;

        public override RectangleI Bounds => bounds;

        public override TextureGL Native => parent.Native;

        public override int TextureId => parent.TextureId;
        public override bool Loaded => parent.Loaded;

        internal override bool IsQueuedForUpload
        {
            get => parent.IsQueuedForUpload;
            set => parent.IsQueuedForUpload = value;
        }

        public TextureGLSub(RectangleI bounds, TextureGL parent, WrapMode wrapModeS = WrapMode.None, WrapMode wrapModeT = WrapMode.None)
            : base(wrapModeS, wrapModeT)
        {
            // If GLWrapper is not initialized at this point, it means we do not have OpenGL available
            // and thus will never draw anything. In this case it is fine if the parent texture is null.
            if (GLWrapper.IsInitialized && parent == null)
                throw new InvalidOperationException("May not construct a subtexture without a parent texture to refer to.");

            this.bounds = bounds;
            this.parent = parent;
        }

        public override int Height
        {
            get => bounds.Height;
            set => bounds.Height = value;
        }

        public override int Width
        {
            get => bounds.Width;
            set => bounds.Width = value;
        }

        private RectangleF boundsInParent(RectangleF? textureRect)
        {
            RectangleF actualBounds = bounds;

            if (textureRect.HasValue)
            {
                RectangleF localBounds = textureRect.Value;
                actualBounds.X += localBounds.X;
                actualBounds.Y += localBounds.Y;
                actualBounds.Width = localBounds.Width;
                actualBounds.Height = localBounds.Height;
            }

            return actualBounds;
        }

        public override RectangleF GetTextureRect(RectangleF? textureRect) => parent.GetTextureRect(boundsInParent(textureRect));

        internal override void DrawTriangle(Triangle vertexTriangle, ColourInfo drawColour, RectangleF? textureRect = null, Action<TexturedVertex2D> vertexAction = null,
                                            Vector2? inflationPercentage = null, RectangleF? textureCoords = null)
        {
            parent.DrawTriangle(vertexTriangle, drawColour, boundsInParent(textureRect), vertexAction, inflationPercentage, boundsInParent(textureCoords));
        }

        internal override void DrawQuad(Quad vertexQuad, ColourInfo drawColour, RectangleF? textureRect = null, Action<TexturedVertex2D> vertexAction = null, Vector2? inflationPercentage = null,
                                        Vector2? blendRangeOverride = null, RectangleF? textureCoords = null)
        {
            parent.DrawQuad(vertexQuad, drawColour, boundsInParent(textureRect), vertexAction, inflationPercentage: inflationPercentage, blendRangeOverride: blendRangeOverride, boundsInParent(textureCoords));
        }

        internal override bool Bind(TextureUnit unit, WrapMode wrapModeS, WrapMode wrapModeT)
        {
            if (!Available)
                throw new ObjectDisposedException(ToString(), "Can not bind disposed sub textures.");

            Upload();

<<<<<<< HEAD
            return parent.Bind(unit, wrapModeS ?? WrapModeS, wrapModeT ?? WrapModeT);
        }

        public override void SetData(ITextureUpload upload, WrapMode? wrapModeS = null, WrapMode? wrapModeT = null, Opacity? uploadOpacity = null)
=======
            return parent.Bind(unit, wrapModeS, wrapModeT);
        }

        internal override bool Upload() => false;

        internal override void FlushUploads()
        {
        }

        internal override void SetData(ITextureUpload upload, WrapMode wrapModeS, WrapMode wrapModeT)
>>>>>>> 8f88198f
        {
            if (upload.Bounds.Width > bounds.Width || upload.Bounds.Height > bounds.Height)
            {
                throw new ArgumentOutOfRangeException(
                    nameof(upload),
                    $"Texture is too small to fit the requested upload. Texture size is {bounds.Width} x {bounds.Height}, upload size is {upload.Bounds.Width} x {upload.Bounds.Height}.");
            }

            if (upload.Bounds.IsEmpty)
                upload.Bounds = bounds;
            else
            {
                var adjustedBounds = upload.Bounds;

                adjustedBounds.X += bounds.X;
                adjustedBounds.Y += bounds.Y;

                upload.Bounds = adjustedBounds;
            }

<<<<<<< HEAD
            UpdateOpacity(upload, ref uploadOpacity);
            parent?.SetData(upload, wrapModeS ?? WrapModeS, wrapModeT ?? WrapModeT, uploadOpacity);
=======
            parent?.SetData(upload, wrapModeS, wrapModeT);
>>>>>>> 8f88198f
        }
    }
}<|MERGE_RESOLUTION|>--- conflicted
+++ resolved
@@ -90,12 +90,6 @@
 
             Upload();
 
-<<<<<<< HEAD
-            return parent.Bind(unit, wrapModeS ?? WrapModeS, wrapModeT ?? WrapModeT);
-        }
-
-        public override void SetData(ITextureUpload upload, WrapMode? wrapModeS = null, WrapMode? wrapModeT = null, Opacity? uploadOpacity = null)
-=======
             return parent.Bind(unit, wrapModeS, wrapModeT);
         }
 
@@ -105,8 +99,7 @@
         {
         }
 
-        internal override void SetData(ITextureUpload upload, WrapMode wrapModeS, WrapMode wrapModeT)
->>>>>>> 8f88198f
+        internal override void SetData(ITextureUpload upload, WrapMode wrapModeS, WrapMode wrapModeT, Opacity? uploadOpacity)
         {
             if (upload.Bounds.Width > bounds.Width || upload.Bounds.Height > bounds.Height)
             {
@@ -127,12 +120,8 @@
                 upload.Bounds = adjustedBounds;
             }
 
-<<<<<<< HEAD
             UpdateOpacity(upload, ref uploadOpacity);
-            parent?.SetData(upload, wrapModeS ?? WrapModeS, wrapModeT ?? WrapModeT, uploadOpacity);
-=======
-            parent?.SetData(upload, wrapModeS, wrapModeT);
->>>>>>> 8f88198f
+            parent?.SetData(upload, wrapModeS, wrapModeT, uploadOpacity);
         }
     }
 }