﻿// Copyright (c) ppy Pty Ltd <contact@ppy.sh>. Licensed under the MIT Licence.
// See the LICENCE file in the repository root for full licence text.

using System;
using System.Collections.Concurrent;
using System.Collections.Generic;
using System.Diagnostics;
using osu.Framework.Development;
using osu.Framework.Graphics.Batches;
using osu.Framework.Graphics.OpenGL.Textures;
using osu.Framework.Graphics.Shaders;
using osu.Framework.Threading;
using osuTK;
using osuTK.Graphics;
using osuTK.Graphics.ES30;
using osu.Framework.Statistics;
using osu.Framework.Graphics.Primitives;
using osu.Framework.Graphics.Colour;
using osu.Framework.Graphics.OpenGL.Buffers;
using osu.Framework.Platform;
using GameWindow = osu.Framework.Platform.GameWindow;

namespace osu.Framework.Graphics.OpenGL
{
    public static class GLWrapper
    {
        /// <summary>
        /// Maximum number of <see cref="DrawNode"/>s a <see cref="Drawable"/> can draw with.
        /// This is a carefully-chosen number to enable the update and draw threads to work concurrently without causing unnecessary load.
        /// </summary>
        public const int MAX_DRAW_NODES = 3;

        public static ref readonly MaskingInfo CurrentMaskingInfo => ref currentMaskingInfo;
        private static MaskingInfo currentMaskingInfo;

        public static RectangleI Viewport { get; private set; }
        public static RectangleF Ortho { get; private set; }
        public static RectangleI Scissor { get; private set; }
        public static Vector2I ScissorOffset { get; private set; }
        public static Matrix4 ProjectionMatrix { get; set; }
        public static DepthInfo CurrentDepthInfo { get; private set; }

        public static float BackbufferDrawDepth { get; private set; }

        public static bool UsingBackbuffer => frame_buffer_stack.Peek() == DefaultFrameBuffer;

        public static int DefaultFrameBuffer;

        public static bool IsEmbedded { get; internal set; }

        /// <summary>
        /// Check whether we have an initialised and non-disposed GL context.
        /// </summary>
        public static bool HasContext => GraphicsContext.CurrentContext != null;

        public static int MaxTextureSize { get; private set; } = 4096; // default value is to allow roughly normal flow in cases we don't have a GL context, like headless CI.
        public static int MaxRenderBufferSize { get; private set; } = 4096; // default value is to allow roughly normal flow in cases we don't have a GL context, like headless CI.

        private static readonly Scheduler reset_scheduler = new Scheduler(null); // force no thread set until we are actually on the draw thread.

        /// <summary>
        /// A queue from which a maximum of one operation is invoked per draw frame.
        /// </summary>
        private static readonly ConcurrentQueue<Action> expensive_operations_queue = new ConcurrentQueue<Action>();

        private static readonly ConcurrentQueue<TextureGL> texture_upload_queue = new ConcurrentQueue<TextureGL>();

        private static readonly List<IVertexBatch> batch_reset_list = new List<IVertexBatch>();

        public static bool IsInitialized { get; private set; }

        private static WeakReference<GameHost> host;

        internal static void Initialize(GameHost host)
        {
            if (IsInitialized) return;

            if (host.Window is GameWindow win)
                IsEmbedded = win.IsEmbedded;

            GLWrapper.host = new WeakReference<GameHost>(host);
            reset_scheduler.SetCurrentThread();

            MaxTextureSize = GL.GetInteger(GetPName.MaxTextureSize);
            MaxRenderBufferSize = GL.GetInteger(GetPName.MaxRenderbufferSize);

            GL.Disable(EnableCap.StencilTest);
            GL.Enable(EnableCap.Blend);

            IsInitialized = true;
        }

        internal static void ScheduleDisposal(Action disposalAction)
        {
            int frameCount = 0;

            if (host != null && host.TryGetTarget(out GameHost h))
                h.UpdateThread.Scheduler.Add(scheduleNextDisposal);
            else
                disposalAction.Invoke();

            void scheduleNextDisposal() => reset_scheduler.Add(() =>
            {
                // There may be a number of DrawNodes queued to be drawn
                // Disposal should only take place after
                if (frameCount++ >= MAX_DRAW_NODES)
                    disposalAction.Invoke();
                else
                    scheduleNextDisposal();
            });
        }

        private static readonly GlobalStatistic<int> stat_expensive_operations = GlobalStatistics.Get<int>(nameof(GLWrapper), "Expensive operations queue");

        private static readonly GlobalStatistic<int> stat_texture_uploads = GlobalStatistics.Get<int>(nameof(GLWrapper), "Texture uploads queue");

        private static readonly GlobalStatistic<int> stat_texture_uploads_dequeued = GlobalStatistics.Get<int>(nameof(GLWrapper), "Texture uploads dequeued");

        internal static void Reset(Vector2 size)
        {
            Trace.Assert(shader_stack.Count == 0);

            reset_scheduler.Update();

            stat_expensive_operations.Value = expensive_operations_queue.Count;

            if (expensive_operations_queue.TryDequeue(out Action action))
                action.Invoke();

            stat_texture_uploads.Value = texture_upload_queue.Count;

            stat_texture_uploads_dequeued.Value = 0;

            // increase the number of items processed with the queue length to ensure it doesn't get out of hand.
            int targetUploads = Math.Max(1, texture_upload_queue.Count / 2);
            int uploads = 0;

            // continue attempting to upload textures until enough perform uploads.
            while (texture_upload_queue.TryDequeue(out TextureGL texture))
            {
                texture.IsQueuedForUpload = false;
                if (texture.Upload() && ++uploads >= targetUploads)
                    break;
            }

            stat_texture_uploads_dequeued.Value = uploads;

            Array.Clear(last_bound_texture, 0, last_bound_texture.Length);
<<<<<<< HEAD
            Array.Clear(last_bound_texture_is_atlas, 0, last_bound_texture_is_atlas.Length);
=======
>>>>>>> 68672390

            lastActiveBatch = null;
            lastBlendingParameters = new BlendingParameters();
            lastBlendingEnabledState = null;

            foreach (var b in batch_reset_list)
                b.ResetCounters();
            batch_reset_list.Clear();

            viewport_stack.Clear();
            ortho_stack.Clear();
            masking_stack.Clear();
            scissor_rect_stack.Clear();
            frame_buffer_stack.Clear();
            depth_stack.Clear();
            scissor_state_stack.Clear();
            scissor_offset_stack.Clear();

            BindFrameBuffer(DefaultFrameBuffer);

            Scissor = RectangleI.Empty;
            ScissorOffset = Vector2I.Zero;
            Viewport = RectangleI.Empty;
            Ortho = RectangleF.Empty;

            PushScissorState(true);
            PushViewport(new RectangleI(0, 0, (int)size.X, (int)size.Y));
            PushScissor(new RectangleI(0, 0, (int)size.X, (int)size.Y));
            PushScissorOffset(Vector2I.Zero);
            PushMaskingInfo(new MaskingInfo
            {
                ScreenSpaceAABB = new RectangleI(0, 0, (int)size.X, (int)size.Y),
                MaskingRect = new RectangleF(0, 0, size.X, size.Y),
                ToMaskingSpace = Matrix3.Identity,
                BlendRange = 1,
                AlphaExponent = 1,
                CornerExponent = 2.5f,
            }, true);

            PushDepthInfo(DepthInfo.Default);
            Clear(new ClearInfo(Color4.Black));
        }

        private static ClearInfo currentClearInfo;

        public static void Clear(ClearInfo clearInfo)
        {
            PushDepthInfo(new DepthInfo(writeDepth: true));
            PushScissorState(false);
            if (clearInfo.Colour != currentClearInfo.Colour)
                GL.ClearColor(clearInfo.Colour);

            if (clearInfo.Depth != currentClearInfo.Depth)
            {
                if (IsEmbedded)
                {
                    // GL ES only supports glClearDepthf
                    // See: https://www.khronos.org/registry/OpenGL-Refpages/es3.0/html/glClearDepthf.xhtml
                    GL.ClearDepth((float)clearInfo.Depth);
                }
                else
                {
                    // Older desktop platforms don't support glClearDepthf, so standard GL's double version is used instead
                    // See: https://www.khronos.org/registry/OpenGL-Refpages/gl4/html/glClearDepth.xhtml
                    osuTK.Graphics.OpenGL.GL.ClearDepth(clearInfo.Depth);
                }
            }

            if (clearInfo.Stencil != currentClearInfo.Stencil)
                GL.ClearStencil(clearInfo.Stencil);

            GL.Clear(ClearBufferMask.ColorBufferBit | ClearBufferMask.DepthBufferBit | ClearBufferMask.StencilBufferBit);

            currentClearInfo = clearInfo;

            PopScissorState();
            PopDepthInfo();
        }

        private static readonly Stack<bool> scissor_state_stack = new Stack<bool>();

        private static bool currentScissorState;

        public static void PushScissorState(bool enabled)
        {
            scissor_state_stack.Push(enabled);
            setScissorState(enabled);
        }

        public static void PopScissorState()
        {
            Trace.Assert(scissor_state_stack.Count > 1);

            scissor_state_stack.Pop();

            setScissorState(scissor_state_stack.Peek());
        }

        private static void setScissorState(bool enabled)
        {
            if (enabled == currentScissorState)
                return;

            currentScissorState = enabled;

            if (enabled)
                GL.Enable(EnableCap.ScissorTest);
            else
                GL.Disable(EnableCap.ScissorTest);
        }

        /// <summary>
        /// Enqueues a texture to be uploaded in the next frame.
        /// </summary>
        /// <param name="texture">The texture to be uploaded.</param>
        public static void EnqueueTextureUpload(TextureGL texture)
        {
            if (texture.IsQueuedForUpload)
                return;

            if (host != null)
            {
                texture.IsQueuedForUpload = true;
                texture_upload_queue.Enqueue(texture);
            }
        }

        /// <summary>
        /// Enqueues the compile of a shader.
        /// </summary>
        /// <param name="shader">The shader to compile.</param>
        public static void EnqueueShaderCompile(Shader shader)
        {
            if (host != null)
                expensive_operations_queue.Enqueue(shader.EnsureLoaded);
        }

        private static readonly int[] last_bound_buffers = new int[2];

        /// <summary>
        /// Bind an OpenGL buffer object.
        /// </summary>
        /// <param name="target">The buffer type to bind.</param>
        /// <param name="buffer">The buffer ID to bind.</param>
        /// <returns>Whether an actual bind call was necessary. This value is false when repeatedly binding the same buffer.</returns>
        public static bool BindBuffer(BufferTarget target, int buffer)
        {
            int bufferIndex = target - BufferTarget.ArrayBuffer;
            if (last_bound_buffers[bufferIndex] == buffer)
                return false;

            last_bound_buffers[bufferIndex] = buffer;
            GL.BindBuffer(target, buffer);

            FrameStatistics.Increment(StatisticsCounterType.VBufBinds);

            return true;
        }

        private static IVertexBatch lastActiveBatch;

        /// <summary>
        /// Sets the last vertex batch used for drawing.
        /// <para>
        /// This is done so that various methods that change GL state can force-draw the batch
        /// before continuing with the state change.
        /// </para>
        /// </summary>
        /// <param name="batch">The batch.</param>
        internal static void SetActiveBatch(IVertexBatch batch)
        {
            if (lastActiveBatch == batch)
                return;

            batch_reset_list.Add(batch);

            FlushCurrentBatch();

            lastActiveBatch = batch;
        }

        private static readonly int[] last_bound_texture = new int[16];
        private static readonly bool[] last_bound_texture_is_atlas = new bool[16];

        internal static int GetTextureUnitId(TextureUnit unit) => (int)unit - (int)TextureUnit.Texture0;
        internal static bool AtlasTextureIsBound(TextureUnit unit) => last_bound_texture_is_atlas[GetTextureUnitId(unit)];

        /// <summary>
        /// Binds a texture to draw with.
        /// </summary>
        /// <param name="texture">The texture to bind.</param>
        /// <param name="unit">The texture unit to bind it to.</param>
        public static void BindTexture(TextureGL texture, TextureUnit unit = TextureUnit.Texture0)
        {
            BindTexture(texture?.TextureId ?? 0, unit);
            last_bound_texture_is_atlas[GetTextureUnitId(unit)] = texture is TextureGLAtlas;
        }

        /// <summary>
        /// Binds a texture to draw with.
        /// </summary>
        /// <param name="textureId">The texture to bind.</param>
        /// <param name="unit">The texture unit to bind it to.</param>
        public static void BindTexture(int textureId, TextureUnit unit = TextureUnit.Texture0)
        {
            var index = GetTextureUnitId(unit);

            if (last_bound_texture[index] != textureId)
            {
                FlushCurrentBatch();

                GL.ActiveTexture(unit);
                GL.BindTexture(TextureTarget.Texture2D, textureId);

                last_bound_texture[index] = textureId;
                last_bound_texture_is_atlas[GetTextureUnitId(unit)] = false;

                FrameStatistics.Increment(StatisticsCounterType.TextureBinds);
            }
        }

        private static BlendingParameters lastBlendingParameters;
        private static bool? lastBlendingEnabledState;

        /// <summary>
        /// Sets the blending function to draw with.
        /// </summary>
        /// <param name="blendingParameters">The info we should use to update the active state.</param>
        public static void SetBlend(BlendingParameters blendingParameters)
        {
            if (lastBlendingParameters == blendingParameters)
                return;

            FlushCurrentBatch();

            if (blendingParameters.IsDisabled)
            {
                if (!lastBlendingEnabledState.HasValue || lastBlendingEnabledState.Value)
                    GL.Disable(EnableCap.Blend);

                lastBlendingEnabledState = false;
            }
            else
            {
                if (!lastBlendingEnabledState.HasValue || !lastBlendingEnabledState.Value)
                    GL.Enable(EnableCap.Blend);

                lastBlendingEnabledState = true;

                GL.BlendEquationSeparate(blendingParameters.RGBEquationMode, blendingParameters.AlphaEquationMode);
                GL.BlendFuncSeparate(blendingParameters.SourceBlendingFactor, blendingParameters.DestinationBlendingFactor,
                    blendingParameters.SourceAlphaBlendingFactor, blendingParameters.DestinationAlphaBlendingFactor);
            }

            lastBlendingParameters = blendingParameters;
        }

        private static readonly Stack<RectangleI> viewport_stack = new Stack<RectangleI>();

        /// <summary>
        /// Applies a new viewport rectangle.
        /// </summary>
        /// <param name="viewport">The viewport rectangle.</param>
        public static void PushViewport(RectangleI viewport)
        {
            var actualRect = viewport;

            if (actualRect.Width < 0)
            {
                actualRect.X += viewport.Width;
                actualRect.Width = -viewport.Width;
            }

            if (actualRect.Height < 0)
            {
                actualRect.Y += viewport.Height;
                actualRect.Height = -viewport.Height;
            }

            PushOrtho(viewport);

            viewport_stack.Push(actualRect);

            if (Viewport == actualRect)
                return;

            Viewport = actualRect;

            GL.Viewport(Viewport.Left, Viewport.Top, Viewport.Width, Viewport.Height);
        }

        /// <summary>
        /// Applies the last viewport rectangle.
        /// </summary>
        public static void PopViewport()
        {
            Trace.Assert(viewport_stack.Count > 1);

            PopOrtho();

            viewport_stack.Pop();
            RectangleI actualRect = viewport_stack.Peek();

            if (Viewport == actualRect)
                return;

            Viewport = actualRect;

            GL.Viewport(Viewport.Left, Viewport.Top, Viewport.Width, Viewport.Height);
        }

        /// <summary>
        /// Applies a new scissor rectangle.
        /// </summary>
        /// <param name="scissor">The scissor rectangle.</param>
        public static void PushScissor(RectangleI scissor)
        {
            FlushCurrentBatch();

            scissor_rect_stack.Push(scissor);
            if (Scissor == scissor)
                return;

            Scissor = scissor;
            setScissor(scissor);
        }

        /// <summary>
        /// Applies the last scissor rectangle.
        /// </summary>
        public static void PopScissor()
        {
            Trace.Assert(scissor_rect_stack.Count > 1);

            FlushCurrentBatch();

            scissor_rect_stack.Pop();
            RectangleI scissor = scissor_rect_stack.Peek();

            if (Scissor == scissor)
                return;

            Scissor = scissor;
            setScissor(scissor);
        }

        private static void setScissor(RectangleI scissor)
        {
            if (scissor.Width < 0)
            {
                scissor.X += scissor.Width;
                scissor.Width = -scissor.Width;
            }

            if (scissor.Height < 0)
            {
                scissor.Y += scissor.Height;
                scissor.Height = -scissor.Height;
            }

            GL.Scissor(scissor.X, Viewport.Height - scissor.Bottom, scissor.Width, scissor.Height);
        }

        private static readonly Stack<Vector2I> scissor_offset_stack = new Stack<Vector2I>();

        /// <summary>
        /// Applies an offset to the scissor rectangle.
        /// </summary>
        /// <param name="offset">The offset.</param>
        public static void PushScissorOffset(Vector2I offset)
        {
            FlushCurrentBatch();

            scissor_offset_stack.Push(offset);
            if (ScissorOffset == offset)
                return;

            ScissorOffset = offset;
        }

        /// <summary>
        /// Applies the last scissor rectangle offset.
        /// </summary>
        public static void PopScissorOffset()
        {
            Trace.Assert(scissor_offset_stack.Count > 1);

            FlushCurrentBatch();

            scissor_offset_stack.Pop();
            Vector2I offset = scissor_offset_stack.Peek();

            if (ScissorOffset == offset)
                return;

            ScissorOffset = offset;
        }

        private static readonly Stack<RectangleF> ortho_stack = new Stack<RectangleF>();

        /// <summary>
        /// Applies a new orthographic projection rectangle.
        /// </summary>
        /// <param name="ortho">The orthographic projection rectangle.</param>
        public static void PushOrtho(RectangleF ortho)
        {
            FlushCurrentBatch();

            ortho_stack.Push(ortho);
            if (Ortho == ortho)
                return;

            Ortho = ortho;

            ProjectionMatrix = Matrix4.CreateOrthographicOffCenter(Ortho.Left, Ortho.Right, Ortho.Bottom, Ortho.Top, -1, 1);
            GlobalPropertyManager.Set(GlobalProperty.ProjMatrix, ProjectionMatrix);
        }

        /// <summary>
        /// Applies the last orthographic projection rectangle.
        /// </summary>
        public static void PopOrtho()
        {
            Trace.Assert(ortho_stack.Count > 1);

            FlushCurrentBatch();

            ortho_stack.Pop();
            RectangleF actualRect = ortho_stack.Peek();

            if (Ortho == actualRect)
                return;

            Ortho = actualRect;

            ProjectionMatrix = Matrix4.CreateOrthographicOffCenter(Ortho.Left, Ortho.Right, Ortho.Bottom, Ortho.Top, -1, 1);
            GlobalPropertyManager.Set(GlobalProperty.ProjMatrix, ProjectionMatrix);
        }

        private static readonly Stack<MaskingInfo> masking_stack = new Stack<MaskingInfo>();
        private static readonly Stack<RectangleI> scissor_rect_stack = new Stack<RectangleI>();
        private static readonly Stack<int> frame_buffer_stack = new Stack<int>();
        private static readonly Stack<DepthInfo> depth_stack = new Stack<DepthInfo>();

        private static void setMaskingInfo(MaskingInfo maskingInfo, bool isPushing, bool overwritePreviousScissor)
        {
            FlushCurrentBatch();

            GlobalPropertyManager.Set(GlobalProperty.MaskingRect, new Vector4(
                maskingInfo.MaskingRect.Left,
                maskingInfo.MaskingRect.Top,
                maskingInfo.MaskingRect.Right,
                maskingInfo.MaskingRect.Bottom));

            GlobalPropertyManager.Set(GlobalProperty.ToMaskingSpace, maskingInfo.ToMaskingSpace);

            GlobalPropertyManager.Set(GlobalProperty.CornerRadius, maskingInfo.CornerRadius);
            GlobalPropertyManager.Set(GlobalProperty.CornerExponent, maskingInfo.CornerExponent);

            GlobalPropertyManager.Set(GlobalProperty.BorderThickness, maskingInfo.BorderThickness / maskingInfo.BlendRange);

            if (maskingInfo.BorderThickness > 0)
            {
                GlobalPropertyManager.Set(GlobalProperty.BorderColour, new Vector4(
                    maskingInfo.BorderColour.Linear.R,
                    maskingInfo.BorderColour.Linear.G,
                    maskingInfo.BorderColour.Linear.B,
                    maskingInfo.BorderColour.Linear.A));
            }

            GlobalPropertyManager.Set(GlobalProperty.MaskingBlendRange, maskingInfo.BlendRange);
            GlobalPropertyManager.Set(GlobalProperty.AlphaExponent, maskingInfo.AlphaExponent);

            GlobalPropertyManager.Set(GlobalProperty.EdgeOffset, maskingInfo.EdgeOffset);

            GlobalPropertyManager.Set(GlobalProperty.DiscardInner, maskingInfo.Hollow);
            if (maskingInfo.Hollow)
                GlobalPropertyManager.Set(GlobalProperty.InnerCornerRadius, maskingInfo.HollowCornerRadius);

            if (isPushing)
            {
                // When drawing to a viewport that doesn't match the projection size (e.g. via framebuffers), the resultant image will be scaled
                Vector2 viewportScale = Vector2.Divide(Viewport.Size, Ortho.Size);

                Vector2 location = (maskingInfo.ScreenSpaceAABB.Location - ScissorOffset) * viewportScale;
                Vector2 size = maskingInfo.ScreenSpaceAABB.Size * viewportScale;

                RectangleI actualRect = new RectangleI(
                    (int)Math.Floor(location.X),
                    (int)Math.Floor(location.Y),
                    (int)Math.Ceiling(size.X),
                    (int)Math.Ceiling(size.Y));

                PushScissor(overwritePreviousScissor ? actualRect : RectangleI.Intersect(scissor_rect_stack.Peek(), actualRect));
            }
            else
                PopScissor();
        }

        internal static void FlushCurrentBatch()
        {
            lastActiveBatch?.Draw();
        }

        public static bool IsMaskingActive => masking_stack.Count > 1;

        /// <summary>
        /// Applies a new scissor rectangle.
        /// </summary>
        /// <param name="maskingInfo">The masking info.</param>
        /// <param name="overwritePreviousScissor">Whether or not to shrink an existing scissor rectangle.</param>
        public static void PushMaskingInfo(in MaskingInfo maskingInfo, bool overwritePreviousScissor = false)
        {
            masking_stack.Push(maskingInfo);
            if (CurrentMaskingInfo == maskingInfo)
                return;

            currentMaskingInfo = maskingInfo;
            setMaskingInfo(CurrentMaskingInfo, true, overwritePreviousScissor);
        }

        /// <summary>
        /// Applies the last scissor rectangle.
        /// </summary>
        public static void PopMaskingInfo()
        {
            Trace.Assert(masking_stack.Count > 1);

            masking_stack.Pop();
            MaskingInfo maskingInfo = masking_stack.Peek();

            if (CurrentMaskingInfo == maskingInfo)
                return;

            currentMaskingInfo = maskingInfo;
            setMaskingInfo(CurrentMaskingInfo, false, true);
        }

        /// <summary>
        /// Applies a new depth information.
        /// </summary>
        /// <param name="depthInfo">The depth information.</param>
        public static void PushDepthInfo(DepthInfo depthInfo)
        {
            depth_stack.Push(depthInfo);

            if (CurrentDepthInfo.Equals(depthInfo))
                return;

            CurrentDepthInfo = depthInfo;
            setDepthInfo(CurrentDepthInfo);
        }

        /// <summary>
        /// Applies the last depth information.
        /// </summary>
        public static void PopDepthInfo()
        {
            Trace.Assert(depth_stack.Count > 1);

            depth_stack.Pop();
            DepthInfo depthInfo = depth_stack.Peek();

            if (CurrentDepthInfo.Equals(depthInfo))
                return;

            CurrentDepthInfo = depthInfo;
            setDepthInfo(CurrentDepthInfo);
        }

        private static void setDepthInfo(DepthInfo depthInfo)
        {
            FlushCurrentBatch();

            if (depthInfo.DepthTest)
            {
                GL.Enable(EnableCap.DepthTest);
                GL.DepthFunc(depthInfo.Function);
            }
            else
                GL.Disable(EnableCap.DepthTest);

            GL.DepthMask(depthInfo.WriteDepth);
        }

        /// <summary>
        /// Sets the current draw depth.
        /// The draw depth is written to every vertex added to <see cref="VertexBuffer{T}"/>s.
        /// </summary>
        /// <param name="drawDepth">The draw depth.</param>
        internal static void SetDrawDepth(float drawDepth) => BackbufferDrawDepth = drawDepth;

        /// <summary>
        /// Binds a framebuffer.
        /// </summary>
        /// <param name="frameBuffer">The framebuffer to bind.</param>
        public static void BindFrameBuffer(int frameBuffer)
        {
            if (frameBuffer == -1) return;

            bool alreadyBound = frame_buffer_stack.Count > 0 && frame_buffer_stack.Peek() == frameBuffer;

            frame_buffer_stack.Push(frameBuffer);

            if (!alreadyBound)
            {
                FlushCurrentBatch();
                GL.BindFramebuffer(FramebufferTarget.Framebuffer, frameBuffer);
                GlobalPropertyManager.Set(GlobalProperty.BackbufferDraw, UsingBackbuffer);
            }

            GlobalPropertyManager.Set(GlobalProperty.GammaCorrection, UsingBackbuffer);
        }

        /// <summary>
        /// Binds a framebuffer.
        /// </summary>
        /// <param name="frameBuffer">The framebuffer to bind.</param>
        public static void UnbindFrameBuffer(int frameBuffer)
        {
            if (frameBuffer == -1) return;

            if (frame_buffer_stack.Peek() != frameBuffer)
                return;

            frame_buffer_stack.Pop();

            FlushCurrentBatch();
            GL.BindFramebuffer(FramebufferTarget.Framebuffer, frame_buffer_stack.Peek());

            GlobalPropertyManager.Set(GlobalProperty.BackbufferDraw, UsingBackbuffer);
            GlobalPropertyManager.Set(GlobalProperty.GammaCorrection, UsingBackbuffer);
        }

        /// <summary>
        /// Deletes a frame buffer.
        /// </summary>
        /// <param name="frameBuffer">The frame buffer to delete.</param>
        internal static void DeleteFrameBuffer(int frameBuffer)
        {
            if (frameBuffer == -1) return;

            while (frame_buffer_stack.Peek() == frameBuffer)
                UnbindFrameBuffer(frameBuffer);

            ScheduleDisposal(() => { GL.DeleteFramebuffer(frameBuffer); });
        }

        private static int currentShader;

        private static readonly Stack<int> shader_stack = new Stack<int>();

        public static void UseProgram(int? shader)
        {
            ThreadSafety.EnsureDrawThread();

            if (shader != null)
            {
                shader_stack.Push(shader.Value);
            }
            else
            {
                shader_stack.Pop();

                //check if the stack is empty, and if so don't restore the previous shader.
                if (shader_stack.Count == 0)
                    return;
            }

            int s = shader ?? shader_stack.Peek();

            if (currentShader == s) return;

            FrameStatistics.Increment(StatisticsCounterType.ShaderBinds);

            FlushCurrentBatch();

            GL.UseProgram(s);
            currentShader = s;
        }

        internal static void SetUniform<T>(IUniformWithValue<T> uniform)
            where T : struct, IEquatable<T>
        {
            if (uniform.Owner == currentShader)
                FlushCurrentBatch();

            switch (uniform)
            {
                case IUniformWithValue<bool> b:
                    GL.Uniform1(uniform.Location, b.GetValue() ? 1 : 0);
                    break;

                case IUniformWithValue<int> i:
                    GL.Uniform1(uniform.Location, i.GetValue());
                    break;

                case IUniformWithValue<float> f:
                    GL.Uniform1(uniform.Location, f.GetValue());
                    break;

                case IUniformWithValue<Vector2> v2:
                    GL.Uniform2(uniform.Location, ref v2.GetValueByRef());
                    break;

                case IUniformWithValue<Vector3> v3:
                    GL.Uniform3(uniform.Location, ref v3.GetValueByRef());
                    break;

                case IUniformWithValue<Vector4> v4:
                    GL.Uniform4(uniform.Location, ref v4.GetValueByRef());
                    break;

                case IUniformWithValue<Matrix2> m2:
                    GL.UniformMatrix2(uniform.Location, false, ref m2.GetValueByRef());
                    break;

                case IUniformWithValue<Matrix3> m3:
                    GL.UniformMatrix3(uniform.Location, false, ref m3.GetValueByRef());
                    break;

                case IUniformWithValue<Matrix4> m4:
                    GL.UniformMatrix4(uniform.Location, false, ref m4.GetValueByRef());
                    break;
            }
        }
    }

    public struct MaskingInfo : IEquatable<MaskingInfo>
    {
        public RectangleI ScreenSpaceAABB;
        public RectangleF MaskingRect;

        public Quad ConservativeScreenSpaceQuad;

        /// <summary>
        /// This matrix transforms screen space coordinates to masking space (likely the parent
        /// space of the container doing the masking).
        /// It is used by a shader to determine which pixels to discard.
        /// </summary>
        public Matrix3 ToMaskingSpace;

        public float CornerRadius;
        public float CornerExponent;

        public float BorderThickness;
        public SRGBColour BorderColour;

        public float BlendRange;
        public float AlphaExponent;

        public Vector2 EdgeOffset;

        public bool Hollow;
        public float HollowCornerRadius;

        public readonly bool Equals(MaskingInfo other) => this == other;

        public static bool operator ==(in MaskingInfo left, in MaskingInfo right) =>
            left.ScreenSpaceAABB == right.ScreenSpaceAABB &&
            left.MaskingRect == right.MaskingRect &&
            left.ToMaskingSpace == right.ToMaskingSpace &&
            left.CornerRadius == right.CornerRadius &&
            left.CornerExponent == right.CornerExponent &&
            left.BorderThickness == right.BorderThickness &&
            left.BorderColour.Equals(right.BorderColour) &&
            left.BlendRange == right.BlendRange &&
            left.AlphaExponent == right.AlphaExponent &&
            left.EdgeOffset == right.EdgeOffset &&
            left.Hollow == right.Hollow &&
            left.HollowCornerRadius == right.HollowCornerRadius;

        public static bool operator !=(in MaskingInfo left, in MaskingInfo right) => !(left == right);

        public override readonly bool Equals(object obj) => obj is MaskingInfo other && this == other;

        public override readonly int GetHashCode() => 0; // Shouldn't be used; simplifying implementation here.
    }
}<|MERGE_RESOLUTION|>--- conflicted
+++ resolved
@@ -146,10 +146,7 @@
             stat_texture_uploads_dequeued.Value = uploads;
 
             Array.Clear(last_bound_texture, 0, last_bound_texture.Length);
-<<<<<<< HEAD
             Array.Clear(last_bound_texture_is_atlas, 0, last_bound_texture_is_atlas.Length);
-=======
->>>>>>> 68672390
 
             lastActiveBatch = null;
             lastBlendingParameters = new BlendingParameters();
