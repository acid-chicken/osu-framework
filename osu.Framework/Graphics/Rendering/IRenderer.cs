--- conflicted
+++ resolved
@@ -1,13 +1,10 @@
 // Copyright (c) ppy Pty Ltd <contact@ppy.sh>. Licensed under the MIT Licence.
 // See the LICENCE file in the repository root for full licence text.
 
-<<<<<<< HEAD
 using osu.Framework.Graphics.Shaders;
-=======
 using osu.Framework.Graphics.Textures;
 using System;
 using osu.Framework.Graphics.OpenGL.Vertices;
->>>>>>> f3902f1a
 
 namespace osu.Framework.Graphics.Rendering
 {
@@ -16,11 +13,10 @@
     /// </summary>
     public interface IRenderer
     {
-<<<<<<< HEAD
         internal IShaderPart CreateShaderPart(ShaderManager manager, string name, byte[]? rawData, ShaderPartType partType);
 
         internal IShader CreateShader(string name, params IShaderPart[] parts);
-=======
+
         /// <summary>
         /// Creates a new <see cref="IFrameBuffer"/>.
         /// </summary>
@@ -47,6 +43,5 @@
         /// <param name="size">Number of quads.</param>
         /// <param name="maxBuffers">Maximum number of vertex buffers.</param>
         IVertexBatch<TVertex> CreateQuadBatch<TVertex>(int size, int maxBuffers) where TVertex : unmanaged, IEquatable<TVertex>, IVertex;
->>>>>>> f3902f1a
     }
 }