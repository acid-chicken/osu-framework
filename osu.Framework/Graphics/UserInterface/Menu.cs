--- conflicted
+++ resolved
@@ -48,13 +48,11 @@
         /// <summary>
         /// The <see cref="Container{T}"/> that contains the items of this <see cref="Menu"/>.
         /// </summary>
-<<<<<<< HEAD
-        protected FillFlowContainer<DrawableMenuItem> ItemsContainer { get; private set; }
-=======
         // this is intentionally not a FillFlowContainer, as to not allow the consumers to mutate the layout position of menu items,
         // since we manage it ourselves to define a specific order for menu items and allow inserting ones between others.
         protected Container<DrawableMenuItem> ItemsContainer => itemsFlow;
->>>>>>> 67e11cc0
+
+        private FillFlowContainer<DrawableMenuItem> itemsFlow;
 
         /// <summary>
         /// The container that provides the masking effects for this <see cref="Menu"/>.
@@ -64,7 +62,7 @@
         /// <summary>
         /// Gets the item representations contained by this <see cref="Menu"/>.
         /// </summary>
-        protected internal IReadOnlyList<DrawableMenuItem> Children => ItemsContainer.Children;
+        protected internal IReadOnlyList<DrawableMenuItem> Children => itemsFlow.Children;
 
         protected readonly Direction Direction;
 
@@ -107,7 +105,7 @@
                         {
                             d.RelativeSizeAxes = Axes.Both;
                             d.Masking = false;
-                            d.Child = ItemsContainer = (FillFlowContainer<DrawableMenuItem>)CreateItemsFlow(direction == Direction.Horizontal ? FillDirection.Horizontal : FillDirection.Vertical);
+                            d.Child = itemsFlow = (FillFlowContainer<DrawableMenuItem>)CreateItemsFlow(direction == Direction.Horizontal ? FillDirection.Horizontal : FillDirection.Vertical);
                         })
                     }
                 },
@@ -121,16 +119,16 @@
             switch (direction)
             {
                 case Direction.Horizontal:
-                    ItemsContainer.AutoSizeAxes = Axes.X;
+                    itemsFlow.AutoSizeAxes = Axes.X;
                     break;
 
                 case Direction.Vertical:
-                    ItemsContainer.AutoSizeAxes = Axes.Y;
+                    itemsFlow.AutoSizeAxes = Axes.Y;
                     break;
             }
 
             // The menu will provide a valid size for the items container based on our own size
-            ItemsContainer.RelativeSizeAxes = Axes.Both & ~ItemsContainer.AutoSizeAxes;
+            itemsFlow.RelativeSizeAxes = Axes.Both & ~itemsFlow.AutoSizeAxes;
 
             AddLayout(positionLayout);
         }
@@ -146,7 +144,7 @@
         /// </summary>
         public IReadOnlyList<MenuItem> Items
         {
-            get => ItemsContainer.Select(r => r.Item).ToList();
+            get => itemsFlow.Select(r => r.Item).ToList();
             set
             {
                 Clear();
@@ -187,7 +185,7 @@
 
                 maxWidth = value;
 
-                ((IItemsFlow)ItemsContainer).SizeCache.Invalidate();
+                ((IItemsFlow)itemsFlow).SizeCache.Invalidate();
             }
         }
 
@@ -206,7 +204,7 @@
 
                 maxHeight = value;
 
-                ((IItemsFlow)ItemsContainer).SizeCache.Invalidate();
+                ((IItemsFlow)itemsFlow).SizeCache.Invalidate();
             }
         }
 
@@ -276,7 +274,7 @@
                 return;
 
             submenu?.Close();
-            ((IItemsFlow)ItemsContainer).SizeCache.Invalidate();
+            ((IItemsFlow)itemsFlow).SizeCache.Invalidate();
         }
 
         /// <summary>
@@ -299,18 +297,13 @@
 
             drawableItem.SetFlowDirection(Direction);
 
-<<<<<<< HEAD
-            ItemsContainer.Add(drawableItem);
-            ((IItemsFlow)ItemsContainer).SizeCache.Invalidate();
-=======
             var items = Children.OrderBy(itemsFlow.GetLayoutPosition).ToList();
 
             for (int i = position; i < items.Count; i++)
                 itemsFlow.SetLayoutPosition(items[i], i + 1);
 
             itemsFlow.Insert(position, drawableItem);
-            itemsFlow.SizeCache.Invalidate();
->>>>>>> 67e11cc0
+            ((IItemsFlow)itemsFlow).SizeCache.Invalidate();
         }
 
         private void itemStateChanged(DrawableMenuItem item, MenuItemState state)
@@ -329,10 +322,6 @@
         /// <returns>Whether <paramref name="item"/> was successfully removed.</returns>
         public bool Remove(MenuItem item)
         {
-<<<<<<< HEAD
-            bool result = ItemsContainer.RemoveAll(d => d.Item == item, true) > 0;
-            ((IItemsFlow)ItemsContainer).SizeCache.Invalidate();
-=======
             var items = Children.OrderBy(itemsFlow.GetLayoutPosition).ToList();
             bool removed = false;
 
@@ -344,7 +333,6 @@
                 {
                     for (int j = i + 1; j < items.Count; j++)
                         itemsFlow.SetLayoutPosition(items[j], j - 1);
->>>>>>> 67e11cc0
 
                     itemsFlow.Remove(d, true);
                     items.RemoveAt(i--);
@@ -352,7 +340,7 @@
                 }
             }
 
-            itemsFlow.SizeCache.Invalidate();
+            ((IItemsFlow)itemsFlow).SizeCache.Invalidate();
             return removed;
         }
 
@@ -361,7 +349,7 @@
         /// </summary>
         public void Clear()
         {
-            ItemsContainer.Clear();
+            itemsFlow.Clear();
             resetState();
         }
 
@@ -483,7 +471,7 @@
         {
             base.UpdateAfterChildren();
 
-            if (!((IItemsFlow)ItemsContainer).SizeCache.IsValid)
+            if (!((IItemsFlow)itemsFlow).SizeCache.IsValid)
             {
                 // Our children will be relatively-sized on the axis separate to the menu direction, so we need to compute
                 // that size ourselves, based on the content size of our children, to give them a valid relative size
@@ -497,11 +485,11 @@
                     height = Math.Max(height, item.ContentDrawHeight);
                 }
 
-                // When scrolling in one direction, ItemsContainer is auto-sized in that direction and relative-sized in the other
+                // When scrolling in one direction, itemsFlow is auto-sized in that direction and relative-sized in the other
                 // In the case of the auto-sized direction, we want to use its size. In the case of the relative-sized direction, we want
                 // to use the (above) computed size.
-                width = Direction == Direction.Horizontal ? ItemsContainer.Width : width;
-                height = Direction == Direction.Vertical ? ItemsContainer.Height : height;
+                width = Direction == Direction.Horizontal ? itemsFlow.Width : width;
+                height = Direction == Direction.Vertical ? itemsFlow.Height : height;
 
                 width = Math.Min(MaxWidth, width);
                 height = Math.Min(MaxHeight, height);
@@ -517,7 +505,7 @@
 
                 UpdateSize(new Vector2(width, height));
 
-                ((IItemsFlow)ItemsContainer).SizeCache.Validate();
+                ((IItemsFlow)itemsFlow).SizeCache.Validate();
             }
         }
 
