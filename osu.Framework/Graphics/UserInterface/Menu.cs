--- conflicted
+++ resolved
@@ -1,779 +1,775 @@
-﻿// Copyright (c) 2007-2017 ppy Pty Ltd <contact@ppy.sh>.
-// Licensed under the MIT Licence - https://raw.githubusercontent.com/ppy/osu-framework/master/LICENCE
-
-using System;
-using System.Collections.Generic;
-using System.Linq;
-using osu.Framework.Caching;
-using osu.Framework.Extensions.IEnumerableExtensions;
-using OpenTK.Graphics;
-using osu.Framework.Graphics.Containers;
-using osu.Framework.Input;
-using osu.Framework.Graphics.Shapes;
-using osu.Framework.Graphics.Sprites;
-using osu.Framework.Logging;
-using osu.Framework.MathUtils;
-using osu.Framework.Threading;
-using OpenTK;
-
-namespace osu.Framework.Graphics.UserInterface
-{
-    public class Menu : CompositeDrawable, IStateful<MenuState>
-    {
-        /// <summary>
-        /// Invoked when this <see cref="Menu"/>'s <see cref="State"/> changes.
-        /// </summary>
-        public event Action<MenuState> StateChanged;
-
-        /// <summary>
-        /// Gets or sets the delay before opening sub-<see cref="Menu"/>s when menu items are hovered.
-        /// </summary>
-        protected double HoverOpenDelay = 100;
-
-        /// <summary>
-        /// Whether this menu is always displayed in an open state (ie. a menu bar).
-        /// Clicks are required to activate <see cref="DrawableMenuItem"/>.
-        /// </summary>
-        protected readonly bool TopLevelMenu;
-
-        /// <summary>
-        /// The <see cref="Container{T}"/> that contains the content of this <see cref="Menu"/>.
-        /// </summary>
-        protected readonly ScrollContainer<Container<DrawableMenuItem>> ContentContainer;
-
-        /// <summary>
-        /// The <see cref="Container{T}"/> that contains the items of this <see cref="Menu"/>.
-        /// </summary>
-        protected readonly FillFlowContainer<DrawableMenuItem> ItemsContainer;
-
-        /// <summary>
-        /// The container that provides the masking effects for this <see cref="Menu"/>.
-        /// </summary>
-        protected readonly Container MaskingContainer;
-
-        /// <summary>
-        /// Gets the item representations contained by this <see cref="Menu"/>.
-        /// </summary>
-        protected IReadOnlyList<DrawableMenuItem> Children => ItemsContainer;
-
-        protected readonly Direction Direction;
-
-        private Menu parentMenu;
-        private Menu submenu;
-
-        private readonly Box background;
-
-        private Cached sizeCache = new Cached();
-
-        private readonly Container<Menu> submenuContainer;
-
-        /// <summary>
-        /// Constructs a menu.
-        /// </summary>
-        /// <param name="direction">The direction of layout for this menu.</param>
-        /// <param name="topLevelMenu">Whether the resultant menu is always displayed in an open state (ie. a menu bar).</param>
-        public Menu(Direction direction, bool topLevelMenu = false)
-        {
-            Direction = direction;
-            TopLevelMenu = topLevelMenu;
-
-            if (topLevelMenu)
-                state = MenuState.Open;
-
-            InternalChildren = new Drawable[]
-            {
-                MaskingContainer = new Container
-                {
-                    Name = "Our contents",
-                    RelativeSizeAxes = Axes.Both,
-                    Masking = true,
-                    Children = new Drawable[]
-                    {
-                        background = new Box
-                        {
-                            RelativeSizeAxes = Axes.Both,
-                            Colour = Color4.Black
-                        },
-                        ContentContainer = new ScrollContainer<Container<DrawableMenuItem>>(direction)
-                        {
-                            RelativeSizeAxes = Axes.Both,
-                            Masking = false,
-                            Child = ItemsContainer = new FillFlowContainer<DrawableMenuItem> { Direction = direction == Direction.Horizontal ? FillDirection.Horizontal : FillDirection.Vertical }
-                        }
-                    }
-                },
-                submenuContainer = new Container<Menu>
-                {
-                    Name = "Sub menu container",
-                    AutoSizeAxes = Axes.Both
-                }
-            };
-
-            switch (direction)
-            {
-                case Direction.Horizontal:
-                    ItemsContainer.AutoSizeAxes = Axes.X;
-                    break;
-                case Direction.Vertical:
-                    ItemsContainer.AutoSizeAxes = Axes.Y;
-                    break;
-            }
-
-            // The menu will provide a valid size for the items container based on our own size
-            ItemsContainer.RelativeSizeAxes = Axes.Both & ~ItemsContainer.AutoSizeAxes;
-        }
-
-        protected override void LoadComplete()
-        {
-            base.LoadComplete();
-            updateState();
-        }
-
-        /// <summary>
-        /// Gets or sets the <see cref="MenuItem"/>s contained within this <see cref="Menu"/>.
-        /// </summary>
-        public IReadOnlyList<MenuItem> Items
-        {
-            get { return ItemsContainer.Select(r => r.Item).ToList(); }
-            set
-            {
-                Clear();
-                value?.ForEach(Add);
-            }
-        }
-
-        /// <summary>
-        /// Gets or sets the background colour of this <see cref="Menu"/>.
-        /// </summary>
-        public Color4 BackgroundColour
-        {
-            get { return background.Colour; }
-            set { background.Colour = value; }
-        }
-
-        /// <summary>
-        /// Gets or sets whether the scroll bar of this <see cref="Menu"/> should be visible.
-        /// </summary>
-        public bool ScrollbarVisible
-        {
-            get { return ContentContainer.ScrollbarVisible; }
-            set { ContentContainer.ScrollbarVisible = value; }
-        }
-
-        private float maxWidth = float.MaxValue;
-        /// <summary>
-        /// Gets or sets the maximum allowable width by this <see cref="Menu"/>.
-        /// </summary>
-        public float MaxWidth
-        {
-            get { return maxWidth; }
-            set
-            {
-                if (Precision.AlmostEquals(maxWidth, value))
-                    return;
-                maxWidth = value;
-
-                sizeCache.Invalidate();
-            }
-        }
-
-        private float maxHeight = float.PositiveInfinity;
-        /// <summary>
-        /// Gets or sets the maximum allowable height by this <see cref="Menu"/>.
-        /// </summary>
-        public float MaxHeight
-        {
-            get { return maxHeight; }
-            set
-            {
-                if (Precision.AlmostEquals(maxHeight, value))
-                    return;
-                maxHeight = value;
-
-                sizeCache.Invalidate();
-            }
-        }
-
-        private MenuState state = MenuState.Closed;
-        /// <summary>
-        /// Gets or sets the current state of this <see cref="Menu"/>.
-        /// </summary>
-        public virtual MenuState State
-        {
-            get { return state; }
-            set
-            {
-                if (TopLevelMenu)
-                {
-                    submenu?.Close();
-                    return;
-                }
-
-                if (state == value)
-                    return;
-                state = value;
-
-                updateState();
-                StateChanged?.Invoke(State);
-            }
-        }
-
-        private void updateState()
-        {
-            if (!IsLoaded)
-                return;
-
-            submenu?.Close();
-
-            switch (State)
-            {
-                case MenuState.Closed:
-                    AnimateClose();
-                    break;
-                case MenuState.Open:
-                    AnimateOpen();
-                    if (!TopLevelMenu)
-                        // We may not be present at this point, so must run on the next frame.
-                        Schedule(delegate
-                        {
-                            if (State == MenuState.Open) GetContainingInputManager().ChangeFocus(this);
-                        });
-                    break;
-            }
-
-            sizeCache.Invalidate();
-        }
-
-        /// <summary>
-        /// Adds a <see cref="MenuItem"/> to this <see cref="Menu"/>.
-        /// </summary>
-        /// <param name="item">The <see cref="MenuItem"/> to add.</param>
-        public virtual void Add(MenuItem item)
-        {
-            var drawableItem = CreateDrawableMenuItem(item);
-            drawableItem.AutoSizeAxes = ItemsContainer.AutoSizeAxes;
-            drawableItem.RelativeSizeAxes = ItemsContainer.RelativeSizeAxes;
-            drawableItem.Clicked = menuItemClicked;
-            drawableItem.Hovered = menuItemHovered;
-            drawableItem.StateChanged += s => itemStateChanged(drawableItem, s);
-
-            ItemsContainer.Add(drawableItem);
-        }
-
-        private void itemStateChanged(DrawableMenuItem item, MenuItemState state)
-        {
-            if (state != MenuItemState.Selected) return;
-
-            if (item != selectedItem && selectedItem != null)
-                selectedItem.State = MenuItemState.NotSelected;
-            selectedItem = item;
-        }
-
-        /// <summary>
-        /// Removes a <see cref="MenuItem"/> from this <see cref="Menu"/>.
-        /// </summary>
-        /// <param name="item">The <see cref="MenuItem"/> to remove.</param>
-        /// <returns>Whether <paramref name="item"/> was successfully removed.</returns>
-        public bool Remove(MenuItem item)
-        {
-            bool result = ItemsContainer.RemoveAll(d => d.Item == item) > 0;
-            sizeCache.Invalidate();
-
-            return result;
-        }
-
-        /// <summary>
-        /// Clears all <see cref="MenuItem"/>s in this <see cref="Menu"/>.
-        /// </summary>
-        public void Clear()
-        {
-            ItemsContainer.Clear();
-            updateState();
-        }
-
-        /// <summary>
-        /// Opens this <see cref="Menu"/>.
-        /// </summary>
-        public void Open() => State = MenuState.Open;
-
-        /// <summary>
-        /// Closes this <see cref="Menu"/>.
-        /// </summary>
-        public void Close() => State = MenuState.Closed;
-
-        /// <summary>
-        /// Toggles the state of this <see cref="Menu"/>.
-        /// </summary>
-        public void Toggle() => State = State == MenuState.Closed ? MenuState.Open : MenuState.Closed;
-
-        /// <summary>
-        /// Animates the opening of this <see cref="Menu"/>.
-        /// </summary>
-        protected virtual void AnimateOpen() => Show();
-
-        /// <summary>
-        /// Animates the closing of this <see cref="Menu"/>.
-        /// </summary>
-        protected virtual void AnimateClose() => Hide();
-
-        public override void InvalidateFromChild(Invalidation invalidation)
-        {
-            if ((invalidation & Invalidation.RequiredParentSizeToFit) > 0)
-                sizeCache.Invalidate();
-            base.InvalidateFromChild(invalidation);
-        }
-
-        protected override void UpdateAfterChildren()
-        {
-            base.UpdateAfterChildren();
-
-            if (!sizeCache.IsValid)
-            {
-                // Our children will be relatively-sized on the axis separate to the menu direction, so we need to compute
-                // that size ourselves, based on the content size of our children, to give them a valid relative size
-
-                float width = 0;
-                float height = 0;
-
-                foreach (var item in Children)
-                {
-                    width = Math.Max(width, item.ContentDrawWidth);
-                    height = Math.Max(height, item.ContentDrawHeight);
-                }
-
-                // When scrolling in one direction, ItemsContainer is auto-sized in that direction and relative-sized in the other
-                // In the case of the auto-sized direction, we want to use its size. In the case of the relative-sized direction, we want
-                // to use the (above) computed size.
-                width = Direction == Direction.Horizontal ? ItemsContainer.Width : width;
-                height = Direction == Direction.Vertical ? ItemsContainer.Height : height;
-
-                width = Math.Min(MaxWidth, width);
-                height = Math.Min(MaxHeight, height);
-
-                // Regardless of the above result, if we are relative-sizing, just use the stored width/height
-                width = (RelativeSizeAxes & Axes.X) > 0 ? Width : width;
-                height = (RelativeSizeAxes & Axes.Y) > 0 ? Height : height;
-
-                if (State == MenuState.Closed && Direction == Direction.Horizontal)
-                    width = 0;
-                if (State == MenuState.Closed && Direction == Direction.Vertical)
-                    height = 0;
-
-                UpdateSize(new Vector2(width, height));
-
-                sizeCache.Validate();
-            }
-        }
-
-        /// <summary>
-        /// Resizes this <see cref="Menu"/>.
-        /// </summary>
-        /// <param name="newSize">The new size.</param>
-        protected virtual void UpdateSize(Vector2 newSize) => Size = newSize;
-
-        #region Hover/Focus logic
-        private void menuItemClicked(DrawableMenuItem item)
-        {
-            // We only want to close the sub-menu if we're not a sub menu - if we are a sub menu
-            // then clicks should instead cause the sub menus to instantly show up
-            if (TopLevelMenu && submenu?.State == MenuState.Open)
-            {
-                submenu.Close();
-                return;
-            }
-
-            // Check if there is a sub menu to display
-            if (item.Item.Items?.Count == 0)
-            {
-                // This item must have attempted to invoke an action - close all menus
-                closeAll();
-                return;
-            }
-
-            openDelegate?.Cancel();
-
-            openSubmenuFor(item);
-        }
-
-        private DrawableMenuItem selectedItem;
-
-        /// <summary>
-        /// The item which triggered opening us as a submenu.
-        /// </summary>
-        private MenuItem triggeringItem;
-
-        private void openSubmenuFor(DrawableMenuItem item)
-        {
-            item.State = MenuItemState.Selected;
-
-            if (submenu == null)
-            {
-                submenuContainer.Add(submenu = CreateSubMenu());
-                submenu.parentMenu = this;
-                submenu.StateChanged += submenuStateChanged;
-            }
-
-            submenu.triggeringItem = item.Item;
-
-            submenu.Items = item.Item.Items;
-            submenu.Position = new Vector2(
-                Direction == Direction.Vertical ? Width : item.X,
-                Direction == Direction.Horizontal ? Height : item.Y);
-
-            if (item.Item.Items.Count > 0)
-            {
-                if (submenu.State == MenuState.Open)
-                    Schedule(delegate { GetContainingInputManager().ChangeFocus(submenu); });
-                else
-                    submenu.Open();
-            }
-            else
-                submenu.Close();
-        }
-
-        private void submenuStateChanged(MenuState state)
-        {
-            switch (state)
-            {
-                case MenuState.Closed:
-                    selectedItem.State = MenuItemState.NotSelected;
-                    break;
-                case MenuState.Open:
-                    selectedItem.State = MenuItemState.Selected;
-                    break;
-            }
-        }
-
-        private ScheduledDelegate openDelegate;
-        private void menuItemHovered(DrawableMenuItem item)
-        {
-            // If we're not a sub-menu, then hover shouldn't display a sub-menu unless an item is clicked
-            if (TopLevelMenu && submenu?.State != MenuState.Open)
-                return;
-
-            openDelegate?.Cancel();
-
-            if (TopLevelMenu || HoverOpenDelay == 0)
-                openSubmenuFor(item);
-            else
-            {
-                openDelegate = Scheduler.AddDelayed(() =>
-                {
-                    if (item.IsHovered)
-                        openSubmenuFor(item);
-                }, HoverOpenDelay);
-            }
-        }
-
-        protected override bool OnClick(InputState state) => true;
-        protected override bool OnHover(InputState state) => true;
-
-        public override bool AcceptsFocus => !TopLevelMenu;
-
-        public override bool RequestsFocus => !TopLevelMenu && State == MenuState.Open;
-
-        protected override void OnFocusLost(InputState state)
-        {
-            // Case where a sub-menu was opened the focus will be transferred to that sub-menu while this menu will receive OnFocusLost
-            if (submenu?.State == MenuState.Open)
-                return;
-
-            if (!TopLevelMenu)
-                // At this point we should have lost focus due to clicks outside the menu structure
-                closeAll();
-        }
-
-        /// <summary>
-        /// Closes all open <see cref="Menu"/>s.
-        /// </summary>
-        private void closeAll()
-        {
-            Close();
-            parentMenu?.closeFromChild(triggeringItem);
-        }
-
-        private void closeFromChild(MenuItem source)
-        {
-            if (IsHovered || (parentMenu?.IsHovered ?? false)) return;
-
-            if (triggeringItem?.Items?.Contains(source) ?? false)
-            {
-                Close();
-                parentMenu?.closeFromChild(triggeringItem);
-            }
-        }
-
-        #endregion
-
-        /// <summary>
-        /// Creates a sub-menu for <see cref="MenuItem.Items"/> of <see cref="MenuItem"/>s added to this <see cref="Menu"/>.
-        /// </summary>
-        /// <returns></returns>
-        protected virtual Menu CreateSubMenu() => new Menu(Direction.Vertical)
-        {
-            Anchor = Direction == Direction.Horizontal ? Anchor.BottomLeft : Anchor.TopRight
-        };
-
-        /// <summary>
-        /// Creates the visual representation for a <see cref="MenuItem"/>.
-        /// </summary>
-        /// <param name="item">The <see cref="MenuItem"/> that is to be visualised.</param>
-        /// <returns>The visual representation.</returns>
-        protected virtual DrawableMenuItem CreateDrawableMenuItem(MenuItem item) => new DrawableMenuItem(item);
-
-        #region DrawableMenuItem
-<<<<<<< HEAD
-        public class DrawableMenuItem : CompositeDrawable
-=======
-        protected class DrawableMenuItem : CompositeDrawable, IStateful<MenuItemState>
->>>>>>> 4e7ea6af
-        {
-            /// <summary>
-            /// Invoked when this <see cref="DrawableMenuItem"/>'s <see cref="State"/> changes.
-            /// </summary>
-            public event Action<MenuItemState> StateChanged;
-
-            /// <summary>
-            /// Invoked when this <see cref="DrawableMenuItem"/> is clicked. This occurs regardless of whether or not <see cref="MenuItem.Action"/> was
-            /// invoked or not, or whether <see cref="Item"/> contains any sub-<see cref="MenuItem"/>s.
-            /// </summary>
-            internal Action<DrawableMenuItem> Clicked;
-
-            /// <summary>
-            /// Invoked when this <see cref="DrawableMenuItem"/> is hovered. This runs one update frame behind the actual hover event.
-            /// </summary>
-            internal Action<DrawableMenuItem> Hovered;
-
-            /// <summary>
-            /// The <see cref="MenuItem"/> which this <see cref="DrawableMenuItem"/> represents.
-            /// </summary>
-            public readonly MenuItem Item;
-
-            /// <summary>
-            /// The content of this <see cref="DrawableMenuItem"/>, created through <see cref="CreateContent"/>.
-            /// </summary>
-            protected readonly Drawable Content;
-
-            /// <summary>
-            /// The background of this <see cref="DrawableMenuItem"/>.
-            /// </summary>
-            protected readonly Drawable Background;
-
-            /// <summary>
-            /// The foreground of this <see cref="DrawableMenuItem"/>. This contains the content of this <see cref="DrawableMenuItem"/>.
-            /// </summary>
-            protected readonly Container Foreground;
-
-            public DrawableMenuItem(MenuItem item)
-            {
-                Item = item;
-
-                InternalChildren = new[]
-                {
-                    Background = CreateBackground(),
-                    Foreground = new Container { Child = Content = CreateContent() },
-                };
-
-                var textContent = Content as IHasText;
-                if (textContent != null)
-                {
-                    textContent.Text = item.Text;
-                    Item.Text.ValueChanged += newText => textContent.Text = newText;
-                }
-            }
-
-            private Color4 backgroundColour = Color4.DarkSlateGray;
-            /// <summary>
-            /// Gets or sets the default background colour.
-            /// </summary>
-            public Color4 BackgroundColour
-            {
-                get { return backgroundColour; }
-                set
-                {
-                    backgroundColour = value;
-                    UpdateBackgroundColour();
-                }
-            }
-
-            private Color4 foregroundColour = Color4.White;
-            /// <summary>
-            /// Gets or sets the default foreground colour.
-            /// </summary>
-            public Color4 ForegroundColour
-            {
-                get { return foregroundColour; }
-                set
-                {
-                    foregroundColour = value;
-                    UpdateForegroundColour();
-                }
-            }
-
-            private Color4 backgroundColourHover = Color4.DarkGray;
-            /// <summary>
-            /// Gets or sets the background colour when this <see cref="DrawableMenuItem"/> is hovered.
-            /// </summary>
-            public Color4 BackgroundColourHover
-            {
-                get { return backgroundColourHover; }
-                set
-                {
-                    backgroundColourHover = value;
-                    UpdateBackgroundColour();
-                }
-            }
-
-            private Color4 foregroundColourHover = Color4.White;
-            /// <summary>
-            /// Gets or sets the foreground colour when this <see cref="DrawableMenuItem"/> is hovered.
-            /// </summary>
-            public Color4 ForegroundColourHover
-            {
-                get { return foregroundColourHover; }
-                set
-                {
-                    foregroundColourHover = value;
-                    UpdateForegroundColour();
-                }
-            }
-
-            public override Axes RelativeSizeAxes
-            {
-                get { return base.RelativeSizeAxes; }
-                set
-                {
-                    base.RelativeSizeAxes = value;
-                    Foreground.RelativeSizeAxes = value;
-                }
-            }
-
-            public new Axes AutoSizeAxes
-            {
-                get { return base.AutoSizeAxes; }
-                set
-                {
-                    base.AutoSizeAxes = value;
-                    Foreground.AutoSizeAxes = value;
-                }
-            }
-
-            private MenuItemState state;
-            public MenuItemState State
-            {
-                get { return state; }
-                set
-                {
-                    state = value;
-
-                    Logger.Log($"Menu item {Item.Text} is {state}");
-
-                    UpdateForegroundColour();
-                    UpdateBackgroundColour();
-
-                    StateChanged?.Invoke(state);
-                }
-            }
-
-            /// <summary>
-            /// The draw width of the text of this <see cref="DrawableMenuItem"/>.
-            /// </summary>
-            public float ContentDrawWidth => Content.DrawWidth;
-
-            /// <summary>
-            /// The draw width of the text of this <see cref="DrawableMenuItem"/>.
-            /// </summary>
-            public float ContentDrawHeight => Content.DrawHeight;
-
-            /// <summary>
-            /// Called after the <see cref="BackgroundColour"/> is modified or the hover state changes.
-            /// </summary>
-            protected virtual void UpdateBackgroundColour()
-            {
-                Background.FadeColour(IsHovered ? BackgroundColourHover : BackgroundColour);
-            }
-
-            /// <summary>
-            /// Called after the <see cref="ForegroundColour"/> is modified or the hover state changes.
-            /// </summary>
-            protected virtual void UpdateForegroundColour()
-            {
-                Foreground.FadeColour(IsHovered ? ForegroundColourHover : ForegroundColour);
-            }
-
-            protected override void LoadComplete()
-            {
-                base.LoadComplete();
-                Background.Colour = BackgroundColour;
-                Foreground.Colour = ForegroundColour;
-            }
-
-            protected override bool OnHover(InputState state)
-            {
-                UpdateBackgroundColour();
-                UpdateForegroundColour();
-
-                Schedule(() =>
-                {
-                    if (IsHovered)
-                        Hovered?.Invoke(this);
-                });
-
-                return false;
-            }
-
-            protected override void OnHoverLost(InputState state)
-            {
-                UpdateBackgroundColour();
-                UpdateForegroundColour();
-                base.OnHoverLost(state);
-            }
-
-            private bool hasSubmenu => Item.Items?.Count > 0;
-
-            protected override bool OnClick(InputState state)
-            {
-                if (Item.Action.Disabled)
-                    return true;
-
-                if (!hasSubmenu)
-                    Item.Action.Value?.Invoke();
-
-                Clicked?.Invoke(this);
-
-                return true;
-            }
-
-            /// <summary>
-            /// Creates the background of this <see cref="DrawableMenuItem"/>.
-            /// </summary>
-            protected virtual Drawable CreateBackground() => new Box { RelativeSizeAxes = Axes.Both };
-
-            /// <summary>
-            /// Creates the content which will be displayed in this <see cref="DrawableMenuItem"/>.
-            /// If the <see cref="Drawable"/> returned implements <see cref="IHasText"/>, the text will be automatically
-            /// updated when the <see cref="MenuItem.Text"/> is updated.
-            /// </summary>
-            protected virtual Drawable CreateContent() => new SpriteText
-            {
-                Anchor = Anchor.CentreLeft,
-                Origin = Anchor.CentreLeft,
-                Padding = new MarginPadding(5),
-                TextSize = 17,
-            };
-        }
-        #endregion
-    }
-
-    public enum MenuState
-    {
-        Closed,
-        Open
-    }
-
-    public enum MenuItemState
-    {
-        NotSelected,
-        Selected
-    }
-}
+﻿// Copyright (c) 2007-2017 ppy Pty Ltd <contact@ppy.sh>.
+// Licensed under the MIT Licence - https://raw.githubusercontent.com/ppy/osu-framework/master/LICENCE
+
+using System;
+using System.Collections.Generic;
+using System.Linq;
+using osu.Framework.Caching;
+using osu.Framework.Extensions.IEnumerableExtensions;
+using OpenTK.Graphics;
+using osu.Framework.Graphics.Containers;
+using osu.Framework.Input;
+using osu.Framework.Graphics.Shapes;
+using osu.Framework.Graphics.Sprites;
+using osu.Framework.Logging;
+using osu.Framework.MathUtils;
+using osu.Framework.Threading;
+using OpenTK;
+
+namespace osu.Framework.Graphics.UserInterface
+{
+    public class Menu : CompositeDrawable, IStateful<MenuState>
+    {
+        /// <summary>
+        /// Invoked when this <see cref="Menu"/>'s <see cref="State"/> changes.
+        /// </summary>
+        public event Action<MenuState> StateChanged;
+
+        /// <summary>
+        /// Gets or sets the delay before opening sub-<see cref="Menu"/>s when menu items are hovered.
+        /// </summary>
+        protected double HoverOpenDelay = 100;
+
+        /// <summary>
+        /// Whether this menu is always displayed in an open state (ie. a menu bar).
+        /// Clicks are required to activate <see cref="DrawableMenuItem"/>.
+        /// </summary>
+        protected readonly bool TopLevelMenu;
+
+        /// <summary>
+        /// The <see cref="Container{T}"/> that contains the content of this <see cref="Menu"/>.
+        /// </summary>
+        protected readonly ScrollContainer<Container<DrawableMenuItem>> ContentContainer;
+
+        /// <summary>
+        /// The <see cref="Container{T}"/> that contains the items of this <see cref="Menu"/>.
+        /// </summary>
+        protected readonly FillFlowContainer<DrawableMenuItem> ItemsContainer;
+
+        /// <summary>
+        /// The container that provides the masking effects for this <see cref="Menu"/>.
+        /// </summary>
+        protected readonly Container MaskingContainer;
+
+        /// <summary>
+        /// Gets the item representations contained by this <see cref="Menu"/>.
+        /// </summary>
+        protected IReadOnlyList<DrawableMenuItem> Children => ItemsContainer;
+
+        protected readonly Direction Direction;
+
+        private Menu parentMenu;
+        private Menu submenu;
+
+        private readonly Box background;
+
+        private Cached sizeCache = new Cached();
+
+        private readonly Container<Menu> submenuContainer;
+
+        /// <summary>
+        /// Constructs a menu.
+        /// </summary>
+        /// <param name="direction">The direction of layout for this menu.</param>
+        /// <param name="topLevelMenu">Whether the resultant menu is always displayed in an open state (ie. a menu bar).</param>
+        public Menu(Direction direction, bool topLevelMenu = false)
+        {
+            Direction = direction;
+            TopLevelMenu = topLevelMenu;
+
+            if (topLevelMenu)
+                state = MenuState.Open;
+
+            InternalChildren = new Drawable[]
+            {
+                MaskingContainer = new Container
+                {
+                    Name = "Our contents",
+                    RelativeSizeAxes = Axes.Both,
+                    Masking = true,
+                    Children = new Drawable[]
+                    {
+                        background = new Box
+                        {
+                            RelativeSizeAxes = Axes.Both,
+                            Colour = Color4.Black
+                        },
+                        ContentContainer = new ScrollContainer<Container<DrawableMenuItem>>(direction)
+                        {
+                            RelativeSizeAxes = Axes.Both,
+                            Masking = false,
+                            Child = ItemsContainer = new FillFlowContainer<DrawableMenuItem> { Direction = direction == Direction.Horizontal ? FillDirection.Horizontal : FillDirection.Vertical }
+                        }
+                    }
+                },
+                submenuContainer = new Container<Menu>
+                {
+                    Name = "Sub menu container",
+                    AutoSizeAxes = Axes.Both
+                }
+            };
+
+            switch (direction)
+            {
+                case Direction.Horizontal:
+                    ItemsContainer.AutoSizeAxes = Axes.X;
+                    break;
+                case Direction.Vertical:
+                    ItemsContainer.AutoSizeAxes = Axes.Y;
+                    break;
+            }
+
+            // The menu will provide a valid size for the items container based on our own size
+            ItemsContainer.RelativeSizeAxes = Axes.Both & ~ItemsContainer.AutoSizeAxes;
+        }
+
+        protected override void LoadComplete()
+        {
+            base.LoadComplete();
+            updateState();
+        }
+
+        /// <summary>
+        /// Gets or sets the <see cref="MenuItem"/>s contained within this <see cref="Menu"/>.
+        /// </summary>
+        public IReadOnlyList<MenuItem> Items
+        {
+            get { return ItemsContainer.Select(r => r.Item).ToList(); }
+            set
+            {
+                Clear();
+                value?.ForEach(Add);
+            }
+        }
+
+        /// <summary>
+        /// Gets or sets the background colour of this <see cref="Menu"/>.
+        /// </summary>
+        public Color4 BackgroundColour
+        {
+            get { return background.Colour; }
+            set { background.Colour = value; }
+        }
+
+        /// <summary>
+        /// Gets or sets whether the scroll bar of this <see cref="Menu"/> should be visible.
+        /// </summary>
+        public bool ScrollbarVisible
+        {
+            get { return ContentContainer.ScrollbarVisible; }
+            set { ContentContainer.ScrollbarVisible = value; }
+        }
+
+        private float maxWidth = float.MaxValue;
+        /// <summary>
+        /// Gets or sets the maximum allowable width by this <see cref="Menu"/>.
+        /// </summary>
+        public float MaxWidth
+        {
+            get { return maxWidth; }
+            set
+            {
+                if (Precision.AlmostEquals(maxWidth, value))
+                    return;
+                maxWidth = value;
+
+                sizeCache.Invalidate();
+            }
+        }
+
+        private float maxHeight = float.PositiveInfinity;
+        /// <summary>
+        /// Gets or sets the maximum allowable height by this <see cref="Menu"/>.
+        /// </summary>
+        public float MaxHeight
+        {
+            get { return maxHeight; }
+            set
+            {
+                if (Precision.AlmostEquals(maxHeight, value))
+                    return;
+                maxHeight = value;
+
+                sizeCache.Invalidate();
+            }
+        }
+
+        private MenuState state = MenuState.Closed;
+        /// <summary>
+        /// Gets or sets the current state of this <see cref="Menu"/>.
+        /// </summary>
+        public virtual MenuState State
+        {
+            get { return state; }
+            set
+            {
+                if (TopLevelMenu)
+                {
+                    submenu?.Close();
+                    return;
+                }
+
+                if (state == value)
+                    return;
+                state = value;
+
+                updateState();
+                StateChanged?.Invoke(State);
+            }
+        }
+
+        private void updateState()
+        {
+            if (!IsLoaded)
+                return;
+
+            submenu?.Close();
+
+            switch (State)
+            {
+                case MenuState.Closed:
+                    AnimateClose();
+                    break;
+                case MenuState.Open:
+                    AnimateOpen();
+                    if (!TopLevelMenu)
+                        // We may not be present at this point, so must run on the next frame.
+                        Schedule(delegate
+                        {
+                            if (State == MenuState.Open) GetContainingInputManager().ChangeFocus(this);
+                        });
+                    break;
+            }
+
+            sizeCache.Invalidate();
+        }
+
+        /// <summary>
+        /// Adds a <see cref="MenuItem"/> to this <see cref="Menu"/>.
+        /// </summary>
+        /// <param name="item">The <see cref="MenuItem"/> to add.</param>
+        public virtual void Add(MenuItem item)
+        {
+            var drawableItem = CreateDrawableMenuItem(item);
+            drawableItem.AutoSizeAxes = ItemsContainer.AutoSizeAxes;
+            drawableItem.RelativeSizeAxes = ItemsContainer.RelativeSizeAxes;
+            drawableItem.Clicked = menuItemClicked;
+            drawableItem.Hovered = menuItemHovered;
+            drawableItem.StateChanged += s => itemStateChanged(drawableItem, s);
+
+            ItemsContainer.Add(drawableItem);
+        }
+
+        private void itemStateChanged(DrawableMenuItem item, MenuItemState state)
+        {
+            if (state != MenuItemState.Selected) return;
+
+            if (item != selectedItem && selectedItem != null)
+                selectedItem.State = MenuItemState.NotSelected;
+            selectedItem = item;
+        }
+
+        /// <summary>
+        /// Removes a <see cref="MenuItem"/> from this <see cref="Menu"/>.
+        /// </summary>
+        /// <param name="item">The <see cref="MenuItem"/> to remove.</param>
+        /// <returns>Whether <paramref name="item"/> was successfully removed.</returns>
+        public bool Remove(MenuItem item)
+        {
+            bool result = ItemsContainer.RemoveAll(d => d.Item == item) > 0;
+            sizeCache.Invalidate();
+
+            return result;
+        }
+
+        /// <summary>
+        /// Clears all <see cref="MenuItem"/>s in this <see cref="Menu"/>.
+        /// </summary>
+        public void Clear()
+        {
+            ItemsContainer.Clear();
+            updateState();
+        }
+
+        /// <summary>
+        /// Opens this <see cref="Menu"/>.
+        /// </summary>
+        public void Open() => State = MenuState.Open;
+
+        /// <summary>
+        /// Closes this <see cref="Menu"/>.
+        /// </summary>
+        public void Close() => State = MenuState.Closed;
+
+        /// <summary>
+        /// Toggles the state of this <see cref="Menu"/>.
+        /// </summary>
+        public void Toggle() => State = State == MenuState.Closed ? MenuState.Open : MenuState.Closed;
+
+        /// <summary>
+        /// Animates the opening of this <see cref="Menu"/>.
+        /// </summary>
+        protected virtual void AnimateOpen() => Show();
+
+        /// <summary>
+        /// Animates the closing of this <see cref="Menu"/>.
+        /// </summary>
+        protected virtual void AnimateClose() => Hide();
+
+        public override void InvalidateFromChild(Invalidation invalidation)
+        {
+            if ((invalidation & Invalidation.RequiredParentSizeToFit) > 0)
+                sizeCache.Invalidate();
+            base.InvalidateFromChild(invalidation);
+        }
+
+        protected override void UpdateAfterChildren()
+        {
+            base.UpdateAfterChildren();
+
+            if (!sizeCache.IsValid)
+            {
+                // Our children will be relatively-sized on the axis separate to the menu direction, so we need to compute
+                // that size ourselves, based on the content size of our children, to give them a valid relative size
+
+                float width = 0;
+                float height = 0;
+
+                foreach (var item in Children)
+                {
+                    width = Math.Max(width, item.ContentDrawWidth);
+                    height = Math.Max(height, item.ContentDrawHeight);
+                }
+
+                // When scrolling in one direction, ItemsContainer is auto-sized in that direction and relative-sized in the other
+                // In the case of the auto-sized direction, we want to use its size. In the case of the relative-sized direction, we want
+                // to use the (above) computed size.
+                width = Direction == Direction.Horizontal ? ItemsContainer.Width : width;
+                height = Direction == Direction.Vertical ? ItemsContainer.Height : height;
+
+                width = Math.Min(MaxWidth, width);
+                height = Math.Min(MaxHeight, height);
+
+                // Regardless of the above result, if we are relative-sizing, just use the stored width/height
+                width = (RelativeSizeAxes & Axes.X) > 0 ? Width : width;
+                height = (RelativeSizeAxes & Axes.Y) > 0 ? Height : height;
+
+                if (State == MenuState.Closed && Direction == Direction.Horizontal)
+                    width = 0;
+                if (State == MenuState.Closed && Direction == Direction.Vertical)
+                    height = 0;
+
+                UpdateSize(new Vector2(width, height));
+
+                sizeCache.Validate();
+            }
+        }
+
+        /// <summary>
+        /// Resizes this <see cref="Menu"/>.
+        /// </summary>
+        /// <param name="newSize">The new size.</param>
+        protected virtual void UpdateSize(Vector2 newSize) => Size = newSize;
+
+        #region Hover/Focus logic
+        private void menuItemClicked(DrawableMenuItem item)
+        {
+            // We only want to close the sub-menu if we're not a sub menu - if we are a sub menu
+            // then clicks should instead cause the sub menus to instantly show up
+            if (TopLevelMenu && submenu?.State == MenuState.Open)
+            {
+                submenu.Close();
+                return;
+            }
+
+            // Check if there is a sub menu to display
+            if (item.Item.Items?.Count == 0)
+            {
+                // This item must have attempted to invoke an action - close all menus
+                closeAll();
+                return;
+            }
+
+            openDelegate?.Cancel();
+
+            openSubmenuFor(item);
+        }
+
+        private DrawableMenuItem selectedItem;
+
+        /// <summary>
+        /// The item which triggered opening us as a submenu.
+        /// </summary>
+        private MenuItem triggeringItem;
+
+        private void openSubmenuFor(DrawableMenuItem item)
+        {
+            item.State = MenuItemState.Selected;
+
+            if (submenu == null)
+            {
+                submenuContainer.Add(submenu = CreateSubMenu());
+                submenu.parentMenu = this;
+                submenu.StateChanged += submenuStateChanged;
+            }
+
+            submenu.triggeringItem = item.Item;
+
+            submenu.Items = item.Item.Items;
+            submenu.Position = new Vector2(
+                Direction == Direction.Vertical ? Width : item.X,
+                Direction == Direction.Horizontal ? Height : item.Y);
+
+            if (item.Item.Items.Count > 0)
+            {
+                if (submenu.State == MenuState.Open)
+                    Schedule(delegate { GetContainingInputManager().ChangeFocus(submenu); });
+                else
+                    submenu.Open();
+            }
+            else
+                submenu.Close();
+        }
+
+        private void submenuStateChanged(MenuState state)
+        {
+            switch (state)
+            {
+                case MenuState.Closed:
+                    selectedItem.State = MenuItemState.NotSelected;
+                    break;
+                case MenuState.Open:
+                    selectedItem.State = MenuItemState.Selected;
+                    break;
+            }
+        }
+
+        private ScheduledDelegate openDelegate;
+        private void menuItemHovered(DrawableMenuItem item)
+        {
+            // If we're not a sub-menu, then hover shouldn't display a sub-menu unless an item is clicked
+            if (TopLevelMenu && submenu?.State != MenuState.Open)
+                return;
+
+            openDelegate?.Cancel();
+
+            if (TopLevelMenu || HoverOpenDelay == 0)
+                openSubmenuFor(item);
+            else
+            {
+                openDelegate = Scheduler.AddDelayed(() =>
+                {
+                    if (item.IsHovered)
+                        openSubmenuFor(item);
+                }, HoverOpenDelay);
+            }
+        }
+
+        protected override bool OnClick(InputState state) => true;
+        protected override bool OnHover(InputState state) => true;
+
+        public override bool AcceptsFocus => !TopLevelMenu;
+
+        public override bool RequestsFocus => !TopLevelMenu && State == MenuState.Open;
+
+        protected override void OnFocusLost(InputState state)
+        {
+            // Case where a sub-menu was opened the focus will be transferred to that sub-menu while this menu will receive OnFocusLost
+            if (submenu?.State == MenuState.Open)
+                return;
+
+            if (!TopLevelMenu)
+                // At this point we should have lost focus due to clicks outside the menu structure
+                closeAll();
+        }
+
+        /// <summary>
+        /// Closes all open <see cref="Menu"/>s.
+        /// </summary>
+        private void closeAll()
+        {
+            Close();
+            parentMenu?.closeFromChild(triggeringItem);
+        }
+
+        private void closeFromChild(MenuItem source)
+        {
+            if (IsHovered || (parentMenu?.IsHovered ?? false)) return;
+
+            if (triggeringItem?.Items?.Contains(source) ?? false)
+            {
+                Close();
+                parentMenu?.closeFromChild(triggeringItem);
+            }
+        }
+
+        #endregion
+
+        /// <summary>
+        /// Creates a sub-menu for <see cref="MenuItem.Items"/> of <see cref="MenuItem"/>s added to this <see cref="Menu"/>.
+        /// </summary>
+        /// <returns></returns>
+        protected virtual Menu CreateSubMenu() => new Menu(Direction.Vertical)
+        {
+            Anchor = Direction == Direction.Horizontal ? Anchor.BottomLeft : Anchor.TopRight
+        };
+
+        /// <summary>
+        /// Creates the visual representation for a <see cref="MenuItem"/>.
+        /// </summary>
+        /// <param name="item">The <see cref="MenuItem"/> that is to be visualised.</param>
+        /// <returns>The visual representation.</returns>
+        protected virtual DrawableMenuItem CreateDrawableMenuItem(MenuItem item) => new DrawableMenuItem(item);
+
+        #region DrawableMenuItem
+        public class DrawableMenuItem : CompositeDrawable, IStateful<MenuItemState>
+        {
+            /// <summary>
+            /// Invoked when this <see cref="DrawableMenuItem"/>'s <see cref="State"/> changes.
+            /// </summary>
+            public event Action<MenuItemState> StateChanged;
+
+            /// <summary>
+            /// Invoked when this <see cref="DrawableMenuItem"/> is clicked. This occurs regardless of whether or not <see cref="MenuItem.Action"/> was
+            /// invoked or not, or whether <see cref="Item"/> contains any sub-<see cref="MenuItem"/>s.
+            /// </summary>
+            internal Action<DrawableMenuItem> Clicked;
+
+            /// <summary>
+            /// Invoked when this <see cref="DrawableMenuItem"/> is hovered. This runs one update frame behind the actual hover event.
+            /// </summary>
+            internal Action<DrawableMenuItem> Hovered;
+
+            /// <summary>
+            /// The <see cref="MenuItem"/> which this <see cref="DrawableMenuItem"/> represents.
+            /// </summary>
+            public readonly MenuItem Item;
+
+            /// <summary>
+            /// The content of this <see cref="DrawableMenuItem"/>, created through <see cref="CreateContent"/>.
+            /// </summary>
+            protected readonly Drawable Content;
+
+            /// <summary>
+            /// The background of this <see cref="DrawableMenuItem"/>.
+            /// </summary>
+            protected readonly Drawable Background;
+
+            /// <summary>
+            /// The foreground of this <see cref="DrawableMenuItem"/>. This contains the content of this <see cref="DrawableMenuItem"/>.
+            /// </summary>
+            protected readonly Container Foreground;
+
+            public DrawableMenuItem(MenuItem item)
+            {
+                Item = item;
+
+                InternalChildren = new[]
+                {
+                    Background = CreateBackground(),
+                    Foreground = new Container { Child = Content = CreateContent() },
+                };
+
+                var textContent = Content as IHasText;
+                if (textContent != null)
+                {
+                    textContent.Text = item.Text;
+                    Item.Text.ValueChanged += newText => textContent.Text = newText;
+                }
+            }
+
+            private Color4 backgroundColour = Color4.DarkSlateGray;
+            /// <summary>
+            /// Gets or sets the default background colour.
+            /// </summary>
+            public Color4 BackgroundColour
+            {
+                get { return backgroundColour; }
+                set
+                {
+                    backgroundColour = value;
+                    UpdateBackgroundColour();
+                }
+            }
+
+            private Color4 foregroundColour = Color4.White;
+            /// <summary>
+            /// Gets or sets the default foreground colour.
+            /// </summary>
+            public Color4 ForegroundColour
+            {
+                get { return foregroundColour; }
+                set
+                {
+                    foregroundColour = value;
+                    UpdateForegroundColour();
+                }
+            }
+
+            private Color4 backgroundColourHover = Color4.DarkGray;
+            /// <summary>
+            /// Gets or sets the background colour when this <see cref="DrawableMenuItem"/> is hovered.
+            /// </summary>
+            public Color4 BackgroundColourHover
+            {
+                get { return backgroundColourHover; }
+                set
+                {
+                    backgroundColourHover = value;
+                    UpdateBackgroundColour();
+                }
+            }
+
+            private Color4 foregroundColourHover = Color4.White;
+            /// <summary>
+            /// Gets or sets the foreground colour when this <see cref="DrawableMenuItem"/> is hovered.
+            /// </summary>
+            public Color4 ForegroundColourHover
+            {
+                get { return foregroundColourHover; }
+                set
+                {
+                    foregroundColourHover = value;
+                    UpdateForegroundColour();
+                }
+            }
+
+            public override Axes RelativeSizeAxes
+            {
+                get { return base.RelativeSizeAxes; }
+                set
+                {
+                    base.RelativeSizeAxes = value;
+                    Foreground.RelativeSizeAxes = value;
+                }
+            }
+
+            public new Axes AutoSizeAxes
+            {
+                get { return base.AutoSizeAxes; }
+                set
+                {
+                    base.AutoSizeAxes = value;
+                    Foreground.AutoSizeAxes = value;
+                }
+            }
+
+            private MenuItemState state;
+            public MenuItemState State
+            {
+                get { return state; }
+                set
+                {
+                    state = value;
+
+                    Logger.Log($"Menu item {Item.Text} is {state}");
+
+                    UpdateForegroundColour();
+                    UpdateBackgroundColour();
+
+                    StateChanged?.Invoke(state);
+                }
+            }
+
+            /// <summary>
+            /// The draw width of the text of this <see cref="DrawableMenuItem"/>.
+            /// </summary>
+            public float ContentDrawWidth => Content.DrawWidth;
+
+            /// <summary>
+            /// The draw width of the text of this <see cref="DrawableMenuItem"/>.
+            /// </summary>
+            public float ContentDrawHeight => Content.DrawHeight;
+
+            /// <summary>
+            /// Called after the <see cref="BackgroundColour"/> is modified or the hover state changes.
+            /// </summary>
+            protected virtual void UpdateBackgroundColour()
+            {
+                Background.FadeColour(IsHovered ? BackgroundColourHover : BackgroundColour);
+            }
+
+            /// <summary>
+            /// Called after the <see cref="ForegroundColour"/> is modified or the hover state changes.
+            /// </summary>
+            protected virtual void UpdateForegroundColour()
+            {
+                Foreground.FadeColour(IsHovered ? ForegroundColourHover : ForegroundColour);
+            }
+
+            protected override void LoadComplete()
+            {
+                base.LoadComplete();
+                Background.Colour = BackgroundColour;
+                Foreground.Colour = ForegroundColour;
+            }
+
+            protected override bool OnHover(InputState state)
+            {
+                UpdateBackgroundColour();
+                UpdateForegroundColour();
+
+                Schedule(() =>
+                {
+                    if (IsHovered)
+                        Hovered?.Invoke(this);
+                });
+
+                return false;
+            }
+
+            protected override void OnHoverLost(InputState state)
+            {
+                UpdateBackgroundColour();
+                UpdateForegroundColour();
+                base.OnHoverLost(state);
+            }
+
+            private bool hasSubmenu => Item.Items?.Count > 0;
+
+            protected override bool OnClick(InputState state)
+            {
+                if (Item.Action.Disabled)
+                    return true;
+
+                if (!hasSubmenu)
+                    Item.Action.Value?.Invoke();
+
+                Clicked?.Invoke(this);
+
+                return true;
+            }
+
+            /// <summary>
+            /// Creates the background of this <see cref="DrawableMenuItem"/>.
+            /// </summary>
+            protected virtual Drawable CreateBackground() => new Box { RelativeSizeAxes = Axes.Both };
+
+            /// <summary>
+            /// Creates the content which will be displayed in this <see cref="DrawableMenuItem"/>.
+            /// If the <see cref="Drawable"/> returned implements <see cref="IHasText"/>, the text will be automatically
+            /// updated when the <see cref="MenuItem.Text"/> is updated.
+            /// </summary>
+            protected virtual Drawable CreateContent() => new SpriteText
+            {
+                Anchor = Anchor.CentreLeft,
+                Origin = Anchor.CentreLeft,
+                Padding = new MarginPadding(5),
+                TextSize = 17,
+            };
+        }
+        #endregion
+    }
+
+    public enum MenuState
+    {
+        Closed,
+        Open
+    }
+
+    public enum MenuItemState
+    {
+        NotSelected,
+        Selected
+    }
+}