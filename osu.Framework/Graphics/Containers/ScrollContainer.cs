﻿// Copyright (c) 2007-2017 ppy Pty Ltd <contact@ppy.sh>.
// Licensed under the MIT Licence - https://raw.githubusercontent.com/ppy/osu-framework/master/LICENCE

using System;
using System.Diagnostics;
using osu.Framework.Input;
using osu.Framework.MathUtils;
using OpenTK;
using OpenTK.Graphics;
using osu.Framework.Graphics.Shapes;
<<<<<<< HEAD
using OpenTK.Input;
using osu.Framework.Graphics.Transforms;
=======
>>>>>>> 991177da

namespace osu.Framework.Graphics.Containers
{
    public class ScrollContainer : ScrollContainer<Drawable>
    {
        /// <summary>
        /// Creates a scroll container.
        /// </summary>
        /// <param name="scrollDirection">The direction in which should be scrolled. Can be vertical or horizontal. Default is vertical.</param>
        public ScrollContainer(Direction scrollDirection = Direction.Vertical) : base(scrollDirection)
        {
        }
    }

    public class ScrollContainer<T> : Container<T>, DelayedLoadWrapper.IOnScreenOptimisingContainer
        where T : Drawable
    {
        /// <summary>
        /// Determines whether the scroll dragger appears on the left side. If not, then it always appears on the right side.
        /// </summary>
        public Anchor ScrollbarAnchor
        {
            get { return Scrollbar.Anchor; }

            set
            {
                Scrollbar.Anchor = value;
                Scrollbar.Origin = value;
                updatePadding();
            }
        }

        private bool scrollbarVisible = true;

        /// <summary>
        /// Whether the scrollbar is visible.
        /// </summary>
        public bool ScrollbarVisible
        {
            get { return scrollbarVisible; }
            set
            {
                scrollbarVisible = value;
                updateScrollbar();
            }
        }

        private readonly Container<T> content;

        protected readonly ScrollbarContainer Scrollbar;

        private bool scrollbarOverlapsContent = true;

        /// <summary>
        /// Whether the scrollbar overlaps the content or resides in its own padded space.
        /// </summary>
        public bool ScrollbarOverlapsContent
        {
            get { return scrollbarOverlapsContent; }
            set
            {
                scrollbarOverlapsContent = value;
                updatePadding();
            }
        }


        /// <summary>
        /// Size of available content (i.e. everything that can be scrolled to) in the scroll direction.
        /// </summary>
        private float availableContent => content.DrawSize[ScrollDim];

        /// <summary>
        /// Size of the viewport in the scroll direction.
        /// </summary>
        private float displayableContent => ChildSize[ScrollDim];

        /// <summary>
        /// Controls the distance scrolled when turning the mouse wheel a single notch.
        /// </summary>
        public float MouseWheelScrollDistance = 80;

        /// <summary>
        /// This limits how far out of clamping bounds we allow the target position to be at most.
        /// Effectively, larger values result in bouncier behavior as the scroll boundaries are approached
        /// with high velocity.
        /// </summary>
        public float ClampExtension = 500;

        /// <summary>
        /// This corresponds to the clamping force. A larger value means more aggressive clamping. Default is 0.012.
        /// </summary>
        private const double distance_decay_clamping = 0.012;

        /// <summary>
        /// Controls the rate with which the target position is approached after ending a drag. Default is 0.0035.
        /// </summary>
        public double DistanceDecayDrag = 0.0035;

        /// <summary>
        /// Controls the rate with which the target position is approached after using the mouse wheel. Default is 0.01
        /// </summary>
        public double DistanceDecayWheel = 0.01;

        /// <summary>
        /// Controls the rate with which the target position is approached after jumping to a specific location. Default is 0.01.
        /// </summary>
        public double DistanceDecayJump = 0.01;

        /// <summary>
        /// Controls the rate with which the target position is approached. It is automatically set after
        /// dragging or using the mouse wheel.
        /// </summary>
        private double distanceDecay;

        /// <summary>
        /// The current scroll position.
        /// </summary>
        public float Current { get; private set; }

        /// <summary>
        /// The target scroll position which is exponentially approached by current via a rate of distanceDecay.
        /// </summary>
        private float target;

        private float scrollableExtent => Math.Max(availableContent - displayableContent, 0);

        /// <summary>
        /// Clamp a value to the available scroll range.
        /// </summary>
        /// <param name="position">The value to clamp.</param>
        /// <param name="extension">An extension value beyond the normal extent.</param>
        /// <returns></returns>
        protected float Clamp(float position, float extension = 0) => MathHelper.Clamp(position, -extension, scrollableExtent + extension);

        protected override Container<T> Content => content;

        /// <summary>
        /// Whether we are currently scrolled as far as possible into the scroll direction.
        /// </summary>
        /// <param name="lenience">How close to the extent we need to be.</param>
        public bool IsScrolledToEnd(float lenience = Precision.FLOAT_EPSILON) => Precision.AlmostBigger(target, scrollableExtent, lenience);

        /// <summary>
        /// The container holding all children which are getting scrolled around.
        /// </summary>
        public Container<T> ScrollContent => content;

        protected virtual bool IsDragging { get; private set; }

        /// <summary>
        /// The direction in which scrolling is supported.
        /// </summary>
        protected readonly Direction ScrollDirection;

        /// <summary>
        /// The direction in which scrolling is supported, converted to an int for array index lookups.
        /// </summary>
        protected int ScrollDim => (int)ScrollDirection;

        /// <summary>
        /// Creates a scroll container.
        /// </summary>
        /// <param name="scrollDirection">The direction in which should be scrolled. Can be vertical or horizontal. Default is vertical.</param>
        public ScrollContainer(Direction scrollDirection = Direction.Vertical)
        {
            ScrollDirection = scrollDirection;

            Masking = true;

            Axes scrollAxis = scrollDirection == Direction.Horizontal ? Axes.X : Axes.Y;
            AddRangeInternal(new Drawable[]
            {
                content = new Container<T>
                {
                    RelativeSizeAxes = Axes.Both & ~scrollAxis,
                    AutoSizeAxes = scrollAxis,
                },
                Scrollbar = new ScrollbarContainer(scrollDirection) { Dragged = onScrollbarMovement }
            });

            ScrollbarAnchor = scrollDirection == Direction.Vertical ? Anchor.TopRight : Anchor.BottomLeft;
        }

        private float lastUpdateDisplayableContent = -1;
        private float lastAvailableContent = -1;

        private void updateSize()
        {
            // ensure we only update scrollbar when something has changed, to avoid transform helpers resetting their transform every frame.
            // also avoids creating many needless Transforms every update frame.
            if (lastAvailableContent != availableContent || lastUpdateDisplayableContent != displayableContent)
            {
                lastAvailableContent = availableContent;
                lastUpdateDisplayableContent = displayableContent;
                updateScrollbar();
            }
        }

        private void updateScrollbar()
        {
            Scrollbar.ResizeTo(Math.Min(1, availableContent > 0 ? displayableContent / availableContent : 0), 200, EasingTypes.OutQuint);
            Scrollbar.FadeTo(ScrollbarVisible && availableContent - 1 > displayableContent ? 1 : 0, 200);
            updatePadding();
        }

        private void updatePadding()
        {
            if (scrollbarOverlapsContent || availableContent <= displayableContent)
                content.Padding = new MarginPadding();
            else
            {
                if (ScrollDirection == Direction.Vertical)
                {
                    content.Padding = ScrollbarAnchor == Anchor.TopLeft
                        ? new MarginPadding { Left = Scrollbar.Width + Scrollbar.Margin.Left }
                        : new MarginPadding { Right = Scrollbar.Width + Scrollbar.Margin.Right };
                }
                else
                {
                    content.Padding = ScrollbarAnchor == Anchor.TopLeft
                        ? new MarginPadding { Top = Scrollbar.Height + Scrollbar.Margin.Top }
                        : new MarginPadding { Bottom = Scrollbar.Height + Scrollbar.Margin.Bottom };
                }
            }
        }

        protected override bool OnDragStart(InputState state)
        {
            if (IsDragging) return false;

            lastDragTime = Time.Current;
            averageDragDelta = averageDragTime = 0;

            IsDragging = true;
            return true;
        }

        protected override bool OnMouseDown(InputState state, MouseDownEventArgs args)
        {
            if (IsDragging) return false;

            // Continue from where we currently are scrolled to.
            target = Current;

            return true;
        }

        // We keep track of this because input events may happen at different intervals than update frames
        // and we are interested in the time difference between drag _input_ events.
        private double lastDragTime;

        // These keep track of a sliding average (w.r.t. time) of the time between drag events
        // and the delta of drag events. Both of these moving averages are decayed at the same
        // rate and thus the velocity remains constant across time. The overall magnitude
        // of averageDragTime and averageDragDelta simple decreases such that more recent movements
        // have a larger weight.
        private double averageDragTime;
        private double averageDragDelta;

        protected override bool OnDrag(InputState state)
        {
            Trace.Assert(IsDragging, "We should never receive OnDrag if we are not dragging.");

            double currentTime = Time.Current;
            double timeDelta = currentTime - lastDragTime;
            double decay = Math.Pow(0.95, timeDelta);

            averageDragTime = averageDragTime * decay + timeDelta;
            averageDragDelta = averageDragDelta * decay - state.Mouse.Delta[ScrollDim];

            lastDragTime = currentTime;

            Vector2 childDelta = ToLocalSpace(state.Mouse.NativeState.Position) - ToLocalSpace(state.Mouse.NativeState.LastPosition);

            float scrollOffset = -childDelta[ScrollDim];
            float clampedScrollOffset = Clamp(target + scrollOffset) - Clamp(target);

            Trace.Assert(Precision.AlmostBigger(Math.Abs(scrollOffset), clampedScrollOffset * Math.Sign(scrollOffset)));

            // If we are dragging past the extent of the scrollable area, half the offset
            // such that the user can feel it.
            scrollOffset = clampedScrollOffset + (scrollOffset - clampedScrollOffset) / 2;

            offset(scrollOffset, false);
            return true;
        }

        protected override bool OnDragEnd(InputState state)
        {
            Trace.Assert(IsDragging, "We should never receive OnDragEnd if we are not dragging.");

            IsDragging = false;

            if (averageDragTime <= 0.0)
                return true;

            double velocity = averageDragDelta / averageDragTime;

            // Detect whether we halted at the end of the drag and in fact should _not_
            // perform a flick event.
            const double velocity_cutoff = 0.1;
            if (Math.Abs(Math.Pow(0.95, Time.Current - lastDragTime) * velocity) < velocity_cutoff)
                velocity = 0;

            // Differentiate f(t) = distance * (1 - exp(-t)) w.r.t. "t" to obtain
            // velocity w.r.t. time. Then rearrange to solve for distance given velocity.
            double distance = velocity / (1 - Math.Exp(-DistanceDecayDrag));

            offset((float)distance, true, DistanceDecayDrag);

            return true;
        }

        protected override bool OnWheel(InputState state)
        {
            offset(-MouseWheelScrollDistance * state.Mouse.WheelDelta, true, DistanceDecayWheel);
            return true;
        }

        private void onScrollbarMovement(float value) => scrollTo(Clamp(value / Scrollbar.Size[ScrollDim]), false);

        /// <summary>
        /// Immediately offsets the current and target scroll position.
        /// </summary>
        /// <param name="offset">The scroll offset.</param>
        public void OffsetScrollPosition(float offset)
        {
            target += offset;
            Current += offset;
        }

        private void offset(float value, bool animated, double distanceDecay = float.PositiveInfinity) => scrollTo(target + value, animated, distanceDecay);

        /// <summary>
        /// Scroll to the end of available content.
        /// </summary>
        /// <param name="animated">Whether to animate the movement.</param>
        /// <param name="allowDuringDrag">Whether we should interrupt a user's active drag.</param>
        public void ScrollToEnd(bool animated = true, bool allowDuringDrag = false)
        {
            if (!IsDragging || allowDuringDrag)
                scrollTo(scrollableExtent, animated, DistanceDecayJump);
        }

        /// <summary>
        /// Scrolls to a new position relative to the current scroll offset.
        /// </summary>
        /// <param name="offset">The amount by which we should scroll.</param>
        /// <param name="animated">Whether to animate the movement.</param>
        public void ScrollBy(float offset, bool animated = true) => scrollTo(target + offset, animated);

        /// <summary>
        /// Scrolls to an absolute position.
        /// </summary>
        /// <param name="value">The position to scroll to.</param>
        /// <param name="animated">Whether to animate the movement.</param>
        /// <param name="distanceDecay">Controls the rate with which the target position is approached after jumping to a specific location. Default is <see cref="DistanceDecayJump"/>.</param>
        public void ScrollTo(float value, bool animated = true, double? distanceDecay = null) => scrollTo(value, animated, distanceDecay ?? DistanceDecayJump);

        private void scrollTo(float value, bool animated, double distanceDecay = float.PositiveInfinity)
        {
            target = value;

            if (animated)
                this.distanceDecay = distanceDecay;
            else
                Current = target;
        }

        /// <summary>
        /// Scrolls a <see cref="Drawable"/> to the top.
        /// </summary>
        /// <param name="d">The <see cref="Drawable"/> to scroll to.</param>
        /// <param name="animated">Whether to animate the movement.</param>
        public void ScrollTo(Drawable d, bool animated = true) => ScrollTo(GetChildPosInContent(d), animated);

        /// <summary>
        /// Scrolls a <see cref="Drawable"/> into view.
        /// </summary>
        /// <param name="d">The <see cref="Drawable"/> to scroll into view.</param>
        /// <param name="animated">Whether to animate the movement.</param>
        public void ScrollIntoView(Drawable d, bool animated = true)
        {
            float childPos0 = GetChildPosInContent(d);
            float childPos1 = GetChildPosInContent(d, d.DrawSize);

            float minPos = Math.Min(childPos0, childPos1);
            float maxPos = Math.Max(childPos0, childPos1);

            if (minPos < Current)
                ScrollTo(minPos, animated);
            else if (maxPos > Current + displayableContent)
                ScrollTo(maxPos - displayableContent, animated);
        }

        /// <summary>
        /// Determines the position of a child in the content.
        /// </summary>
        /// <param name="d">The child to get the position from.</param>
        /// <param name="offset">Positional offset in the child's space.</param>
        /// <returns>The position of the child.</returns>
        public float GetChildPosInContent(Drawable d, Vector2 offset) => d.ToSpaceOfOtherDrawable(offset, content)[ScrollDim];

        /// <summary>
        /// Determines the position of a child in the content.
        /// </summary>
        /// <param name="d">The child to get the position from.</param>
        /// <returns>The position of the child.</returns>
        public float GetChildPosInContent(Drawable d) => GetChildPosInContent(d, Vector2.Zero);

        private void updatePosition()
        {
            double localDistanceDecay = distanceDecay;

            // If we are not currently dragging the content, and we have scrolled out of bounds,
            // then we should handle the clamping force. Note, that if the target is _within_
            // acceptable bounds, then we do not need special handling of the clamping force, as
            // we will naturally scroll back into acceptable bounds.
            if (!IsDragging && Current != Clamp(Current) && target != Clamp(target, -0.01f))
            {
                // Firstly, we want to limit how far out the target may go to limit overly bouncy
                // behaviour with extreme scroll velocities.
                target = Clamp(target, ClampExtension);

                // Secondly, we would like to quickly approach the target while we are out of bounds.
                // This is simulating a "strong" clamping force towards the target.
                if (Current < target && target < 0 || Current > target && target > scrollableExtent)
                    localDistanceDecay = distance_decay_clamping * 2;

                // Lastly, we gradually nudge the target towards valid bounds.
                target = (float)Interpolation.Lerp(Clamp(target), target, Math.Exp(-distance_decay_clamping * Time.Elapsed));

                float clampedTarget = Clamp(target);
                if (Precision.AlmostEquals(clampedTarget, target))
                    target = clampedTarget;
            }

            // Exponential interpolation between the target and our current scroll position.
            Current = (float)Interpolation.Lerp(target, Current, Math.Exp(-localDistanceDecay * Time.Elapsed));

            // This prevents us from entering the de-normalized range of floating point numbers when approaching target closely.
            if (Precision.AlmostEquals(Current, target))
                Current = target;
        }

        protected override void UpdateAfterChildren()
        {
            base.UpdateAfterChildren();

            updateSize();
            updatePosition();

            Scrollbar?.MoveTo(ScrollDirection, Current * Scrollbar.Size[ScrollDim]);
            content.MoveTo(ScrollDirection, -Current);
        }

        protected internal class ScrollbarContainer : Container
        {
            public Action<float> Dragged;

            private readonly Color4 hoverColour = Color4.White;
            private readonly Color4 defaultColour = Color4.Gray;
            private readonly Color4 highlightColour = Color4.GreenYellow;

            private readonly Box box;

            private float dragOffset;

            private readonly int scrollDim;

            public ScrollbarContainer(Direction scrollDir)
            {
                scrollDim = (int)scrollDir;
                RelativeSizeAxes = scrollDir == Direction.Horizontal ? Axes.X : Axes.Y;
                Colour = defaultColour;

                BlendingMode = BlendingMode.Additive;

                CornerRadius = 5;

                const float margin = 3;

                Margin = new MarginPadding
                {
                    Left = scrollDir == Direction.Vertical ? margin : 0,
                    Right = scrollDir == Direction.Vertical ? margin : 0,
                    Top = scrollDir == Direction.Horizontal ? margin : 0,
                    Bottom = scrollDir == Direction.Horizontal ? margin : 0,
                };

                Masking = true;

                Child = box = new Box { RelativeSizeAxes = Axes.Both };

                ResizeTo(1);
            }

            public void ResizeTo(float val, int duration = 0, EasingTypes easing = EasingTypes.None)
            {
<<<<<<< HEAD
                [scrollDim] = val
            };
            this.ResizeTo(size, duration, easing);
        }
=======
                Vector2 size = new Vector2(10)
                {
                    [scrollDim] = val
                };
                ResizeTo(size, duration, easing);
            }
>>>>>>> 991177da

            protected override bool OnClick(InputState state) => true;

<<<<<<< HEAD
        protected override bool OnHover(InputState state)
        {
            this.FadeColour(hover_colour, 100);
            return true;
        }

        protected override void OnHoverLost(InputState state)
        {
            this.FadeColour(default_colour, 100);
        }
=======
            protected override bool OnHover(InputState state)
            {
                FadeColour(hoverColour, 100);
                return true;
            }

            protected override void OnHoverLost(InputState state)
            {
                FadeColour(defaultColour, 100);
            }
>>>>>>> 991177da

            protected override bool OnDragStart(InputState state)
            {
                dragOffset = state.Mouse.Position[scrollDim] - Position[scrollDim];
                return true;
            }

            protected override bool OnMouseDown(InputState state, MouseDownEventArgs args)
            {
                //note that we are changing the colour of the box here as to not interfere with the hover effect.
                box.FadeColour(highlightColour, 100);

                dragOffset = Position[scrollDim];
                Dragged?.Invoke(dragOffset);
                return true;
            }

            protected override bool OnMouseUp(InputState state, MouseUpEventArgs args)
            {
                box.FadeColour(Color4.White, 100);

                return base.OnMouseUp(state, args);
            }

            protected override bool OnDrag(InputState state)
            {
                Dragged?.Invoke(state.Mouse.Position[scrollDim] - dragOffset);
                return true;
            }
        }
    }
}
<|MERGE_RESOLUTION|>--- conflicted
+++ resolved
@@ -1,586 +1,562 @@
-﻿// Copyright (c) 2007-2017 ppy Pty Ltd <contact@ppy.sh>.
-// Licensed under the MIT Licence - https://raw.githubusercontent.com/ppy/osu-framework/master/LICENCE
-
-using System;
-using System.Diagnostics;
-using osu.Framework.Input;
-using osu.Framework.MathUtils;
-using OpenTK;
-using OpenTK.Graphics;
-using osu.Framework.Graphics.Shapes;
-<<<<<<< HEAD
-using OpenTK.Input;
-using osu.Framework.Graphics.Transforms;
-=======
->>>>>>> 991177da
-
-namespace osu.Framework.Graphics.Containers
-{
-    public class ScrollContainer : ScrollContainer<Drawable>
-    {
-        /// <summary>
-        /// Creates a scroll container.
-        /// </summary>
-        /// <param name="scrollDirection">The direction in which should be scrolled. Can be vertical or horizontal. Default is vertical.</param>
-        public ScrollContainer(Direction scrollDirection = Direction.Vertical) : base(scrollDirection)
-        {
-        }
-    }
-
-    public class ScrollContainer<T> : Container<T>, DelayedLoadWrapper.IOnScreenOptimisingContainer
-        where T : Drawable
-    {
-        /// <summary>
-        /// Determines whether the scroll dragger appears on the left side. If not, then it always appears on the right side.
-        /// </summary>
-        public Anchor ScrollbarAnchor
-        {
-            get { return Scrollbar.Anchor; }
-
-            set
-            {
-                Scrollbar.Anchor = value;
-                Scrollbar.Origin = value;
-                updatePadding();
-            }
-        }
-
-        private bool scrollbarVisible = true;
-
-        /// <summary>
-        /// Whether the scrollbar is visible.
-        /// </summary>
-        public bool ScrollbarVisible
-        {
-            get { return scrollbarVisible; }
-            set
-            {
-                scrollbarVisible = value;
-                updateScrollbar();
-            }
-        }
-
-        private readonly Container<T> content;
-
-        protected readonly ScrollbarContainer Scrollbar;
-
-        private bool scrollbarOverlapsContent = true;
-
-        /// <summary>
-        /// Whether the scrollbar overlaps the content or resides in its own padded space.
-        /// </summary>
-        public bool ScrollbarOverlapsContent
-        {
-            get { return scrollbarOverlapsContent; }
-            set
-            {
-                scrollbarOverlapsContent = value;
-                updatePadding();
-            }
-        }
-
-
-        /// <summary>
-        /// Size of available content (i.e. everything that can be scrolled to) in the scroll direction.
-        /// </summary>
-        private float availableContent => content.DrawSize[ScrollDim];
-
-        /// <summary>
-        /// Size of the viewport in the scroll direction.
-        /// </summary>
-        private float displayableContent => ChildSize[ScrollDim];
-
-        /// <summary>
-        /// Controls the distance scrolled when turning the mouse wheel a single notch.
-        /// </summary>
-        public float MouseWheelScrollDistance = 80;
-
-        /// <summary>
-        /// This limits how far out of clamping bounds we allow the target position to be at most.
-        /// Effectively, larger values result in bouncier behavior as the scroll boundaries are approached
-        /// with high velocity.
-        /// </summary>
-        public float ClampExtension = 500;
-
-        /// <summary>
-        /// This corresponds to the clamping force. A larger value means more aggressive clamping. Default is 0.012.
-        /// </summary>
-        private const double distance_decay_clamping = 0.012;
-
-        /// <summary>
-        /// Controls the rate with which the target position is approached after ending a drag. Default is 0.0035.
-        /// </summary>
-        public double DistanceDecayDrag = 0.0035;
-
-        /// <summary>
-        /// Controls the rate with which the target position is approached after using the mouse wheel. Default is 0.01
-        /// </summary>
-        public double DistanceDecayWheel = 0.01;
-
-        /// <summary>
-        /// Controls the rate with which the target position is approached after jumping to a specific location. Default is 0.01.
-        /// </summary>
-        public double DistanceDecayJump = 0.01;
-
-        /// <summary>
-        /// Controls the rate with which the target position is approached. It is automatically set after
-        /// dragging or using the mouse wheel.
-        /// </summary>
-        private double distanceDecay;
-
-        /// <summary>
-        /// The current scroll position.
-        /// </summary>
-        public float Current { get; private set; }
-
-        /// <summary>
-        /// The target scroll position which is exponentially approached by current via a rate of distanceDecay.
-        /// </summary>
-        private float target;
-
-        private float scrollableExtent => Math.Max(availableContent - displayableContent, 0);
-
-        /// <summary>
-        /// Clamp a value to the available scroll range.
-        /// </summary>
-        /// <param name="position">The value to clamp.</param>
-        /// <param name="extension">An extension value beyond the normal extent.</param>
-        /// <returns></returns>
-        protected float Clamp(float position, float extension = 0) => MathHelper.Clamp(position, -extension, scrollableExtent + extension);
-
-        protected override Container<T> Content => content;
-
-        /// <summary>
-        /// Whether we are currently scrolled as far as possible into the scroll direction.
-        /// </summary>
-        /// <param name="lenience">How close to the extent we need to be.</param>
-        public bool IsScrolledToEnd(float lenience = Precision.FLOAT_EPSILON) => Precision.AlmostBigger(target, scrollableExtent, lenience);
-
-        /// <summary>
-        /// The container holding all children which are getting scrolled around.
-        /// </summary>
-        public Container<T> ScrollContent => content;
-
-        protected virtual bool IsDragging { get; private set; }
-
-        /// <summary>
-        /// The direction in which scrolling is supported.
-        /// </summary>
-        protected readonly Direction ScrollDirection;
-
-        /// <summary>
-        /// The direction in which scrolling is supported, converted to an int for array index lookups.
-        /// </summary>
-        protected int ScrollDim => (int)ScrollDirection;
-
-        /// <summary>
-        /// Creates a scroll container.
-        /// </summary>
-        /// <param name="scrollDirection">The direction in which should be scrolled. Can be vertical or horizontal. Default is vertical.</param>
-        public ScrollContainer(Direction scrollDirection = Direction.Vertical)
-        {
-            ScrollDirection = scrollDirection;
-
-            Masking = true;
-
-            Axes scrollAxis = scrollDirection == Direction.Horizontal ? Axes.X : Axes.Y;
-            AddRangeInternal(new Drawable[]
-            {
-                content = new Container<T>
-                {
-                    RelativeSizeAxes = Axes.Both & ~scrollAxis,
-                    AutoSizeAxes = scrollAxis,
-                },
-                Scrollbar = new ScrollbarContainer(scrollDirection) { Dragged = onScrollbarMovement }
-            });
-
-            ScrollbarAnchor = scrollDirection == Direction.Vertical ? Anchor.TopRight : Anchor.BottomLeft;
-        }
-
-        private float lastUpdateDisplayableContent = -1;
-        private float lastAvailableContent = -1;
-
-        private void updateSize()
-        {
-            // ensure we only update scrollbar when something has changed, to avoid transform helpers resetting their transform every frame.
-            // also avoids creating many needless Transforms every update frame.
-            if (lastAvailableContent != availableContent || lastUpdateDisplayableContent != displayableContent)
-            {
-                lastAvailableContent = availableContent;
-                lastUpdateDisplayableContent = displayableContent;
-                updateScrollbar();
-            }
-        }
-
-        private void updateScrollbar()
-        {
-            Scrollbar.ResizeTo(Math.Min(1, availableContent > 0 ? displayableContent / availableContent : 0), 200, EasingTypes.OutQuint);
-            Scrollbar.FadeTo(ScrollbarVisible && availableContent - 1 > displayableContent ? 1 : 0, 200);
-            updatePadding();
-        }
-
-        private void updatePadding()
-        {
-            if (scrollbarOverlapsContent || availableContent <= displayableContent)
-                content.Padding = new MarginPadding();
-            else
-            {
-                if (ScrollDirection == Direction.Vertical)
-                {
-                    content.Padding = ScrollbarAnchor == Anchor.TopLeft
-                        ? new MarginPadding { Left = Scrollbar.Width + Scrollbar.Margin.Left }
-                        : new MarginPadding { Right = Scrollbar.Width + Scrollbar.Margin.Right };
-                }
-                else
-                {
-                    content.Padding = ScrollbarAnchor == Anchor.TopLeft
-                        ? new MarginPadding { Top = Scrollbar.Height + Scrollbar.Margin.Top }
-                        : new MarginPadding { Bottom = Scrollbar.Height + Scrollbar.Margin.Bottom };
-                }
-            }
-        }
-
-        protected override bool OnDragStart(InputState state)
-        {
-            if (IsDragging) return false;
-
-            lastDragTime = Time.Current;
-            averageDragDelta = averageDragTime = 0;
-
-            IsDragging = true;
-            return true;
-        }
-
-        protected override bool OnMouseDown(InputState state, MouseDownEventArgs args)
-        {
-            if (IsDragging) return false;
-
-            // Continue from where we currently are scrolled to.
-            target = Current;
-
-            return true;
-        }
-
-        // We keep track of this because input events may happen at different intervals than update frames
-        // and we are interested in the time difference between drag _input_ events.
-        private double lastDragTime;
-
-        // These keep track of a sliding average (w.r.t. time) of the time between drag events
-        // and the delta of drag events. Both of these moving averages are decayed at the same
-        // rate and thus the velocity remains constant across time. The overall magnitude
-        // of averageDragTime and averageDragDelta simple decreases such that more recent movements
-        // have a larger weight.
-        private double averageDragTime;
-        private double averageDragDelta;
-
-        protected override bool OnDrag(InputState state)
-        {
-            Trace.Assert(IsDragging, "We should never receive OnDrag if we are not dragging.");
-
-            double currentTime = Time.Current;
-            double timeDelta = currentTime - lastDragTime;
-            double decay = Math.Pow(0.95, timeDelta);
-
-            averageDragTime = averageDragTime * decay + timeDelta;
-            averageDragDelta = averageDragDelta * decay - state.Mouse.Delta[ScrollDim];
-
-            lastDragTime = currentTime;
-
-            Vector2 childDelta = ToLocalSpace(state.Mouse.NativeState.Position) - ToLocalSpace(state.Mouse.NativeState.LastPosition);
-
-            float scrollOffset = -childDelta[ScrollDim];
-            float clampedScrollOffset = Clamp(target + scrollOffset) - Clamp(target);
-
-            Trace.Assert(Precision.AlmostBigger(Math.Abs(scrollOffset), clampedScrollOffset * Math.Sign(scrollOffset)));
-
-            // If we are dragging past the extent of the scrollable area, half the offset
-            // such that the user can feel it.
-            scrollOffset = clampedScrollOffset + (scrollOffset - clampedScrollOffset) / 2;
-
-            offset(scrollOffset, false);
-            return true;
-        }
-
-        protected override bool OnDragEnd(InputState state)
-        {
-            Trace.Assert(IsDragging, "We should never receive OnDragEnd if we are not dragging.");
-
-            IsDragging = false;
-
-            if (averageDragTime <= 0.0)
-                return true;
-
-            double velocity = averageDragDelta / averageDragTime;
-
-            // Detect whether we halted at the end of the drag and in fact should _not_
-            // perform a flick event.
-            const double velocity_cutoff = 0.1;
-            if (Math.Abs(Math.Pow(0.95, Time.Current - lastDragTime) * velocity) < velocity_cutoff)
-                velocity = 0;
-
-            // Differentiate f(t) = distance * (1 - exp(-t)) w.r.t. "t" to obtain
-            // velocity w.r.t. time. Then rearrange to solve for distance given velocity.
-            double distance = velocity / (1 - Math.Exp(-DistanceDecayDrag));
-
-            offset((float)distance, true, DistanceDecayDrag);
-
-            return true;
-        }
-
-        protected override bool OnWheel(InputState state)
-        {
-            offset(-MouseWheelScrollDistance * state.Mouse.WheelDelta, true, DistanceDecayWheel);
-            return true;
-        }
-
-        private void onScrollbarMovement(float value) => scrollTo(Clamp(value / Scrollbar.Size[ScrollDim]), false);
-
-        /// <summary>
-        /// Immediately offsets the current and target scroll position.
-        /// </summary>
-        /// <param name="offset">The scroll offset.</param>
-        public void OffsetScrollPosition(float offset)
-        {
-            target += offset;
-            Current += offset;
-        }
-
-        private void offset(float value, bool animated, double distanceDecay = float.PositiveInfinity) => scrollTo(target + value, animated, distanceDecay);
-
-        /// <summary>
-        /// Scroll to the end of available content.
-        /// </summary>
-        /// <param name="animated">Whether to animate the movement.</param>
-        /// <param name="allowDuringDrag">Whether we should interrupt a user's active drag.</param>
-        public void ScrollToEnd(bool animated = true, bool allowDuringDrag = false)
-        {
-            if (!IsDragging || allowDuringDrag)
-                scrollTo(scrollableExtent, animated, DistanceDecayJump);
-        }
-
-        /// <summary>
-        /// Scrolls to a new position relative to the current scroll offset.
-        /// </summary>
-        /// <param name="offset">The amount by which we should scroll.</param>
-        /// <param name="animated">Whether to animate the movement.</param>
-        public void ScrollBy(float offset, bool animated = true) => scrollTo(target + offset, animated);
-
-        /// <summary>
-        /// Scrolls to an absolute position.
-        /// </summary>
-        /// <param name="value">The position to scroll to.</param>
-        /// <param name="animated">Whether to animate the movement.</param>
-        /// <param name="distanceDecay">Controls the rate with which the target position is approached after jumping to a specific location. Default is <see cref="DistanceDecayJump"/>.</param>
-        public void ScrollTo(float value, bool animated = true, double? distanceDecay = null) => scrollTo(value, animated, distanceDecay ?? DistanceDecayJump);
-
-        private void scrollTo(float value, bool animated, double distanceDecay = float.PositiveInfinity)
-        {
-            target = value;
-
-            if (animated)
-                this.distanceDecay = distanceDecay;
-            else
-                Current = target;
-        }
-
-        /// <summary>
-        /// Scrolls a <see cref="Drawable"/> to the top.
-        /// </summary>
-        /// <param name="d">The <see cref="Drawable"/> to scroll to.</param>
-        /// <param name="animated">Whether to animate the movement.</param>
-        public void ScrollTo(Drawable d, bool animated = true) => ScrollTo(GetChildPosInContent(d), animated);
-
-        /// <summary>
-        /// Scrolls a <see cref="Drawable"/> into view.
-        /// </summary>
-        /// <param name="d">The <see cref="Drawable"/> to scroll into view.</param>
-        /// <param name="animated">Whether to animate the movement.</param>
-        public void ScrollIntoView(Drawable d, bool animated = true)
-        {
-            float childPos0 = GetChildPosInContent(d);
-            float childPos1 = GetChildPosInContent(d, d.DrawSize);
-
-            float minPos = Math.Min(childPos0, childPos1);
-            float maxPos = Math.Max(childPos0, childPos1);
-
-            if (minPos < Current)
-                ScrollTo(minPos, animated);
-            else if (maxPos > Current + displayableContent)
-                ScrollTo(maxPos - displayableContent, animated);
-        }
-
-        /// <summary>
-        /// Determines the position of a child in the content.
-        /// </summary>
-        /// <param name="d">The child to get the position from.</param>
-        /// <param name="offset">Positional offset in the child's space.</param>
-        /// <returns>The position of the child.</returns>
-        public float GetChildPosInContent(Drawable d, Vector2 offset) => d.ToSpaceOfOtherDrawable(offset, content)[ScrollDim];
-
-        /// <summary>
-        /// Determines the position of a child in the content.
-        /// </summary>
-        /// <param name="d">The child to get the position from.</param>
-        /// <returns>The position of the child.</returns>
-        public float GetChildPosInContent(Drawable d) => GetChildPosInContent(d, Vector2.Zero);
-
-        private void updatePosition()
-        {
-            double localDistanceDecay = distanceDecay;
-
-            // If we are not currently dragging the content, and we have scrolled out of bounds,
-            // then we should handle the clamping force. Note, that if the target is _within_
-            // acceptable bounds, then we do not need special handling of the clamping force, as
-            // we will naturally scroll back into acceptable bounds.
-            if (!IsDragging && Current != Clamp(Current) && target != Clamp(target, -0.01f))
-            {
-                // Firstly, we want to limit how far out the target may go to limit overly bouncy
-                // behaviour with extreme scroll velocities.
-                target = Clamp(target, ClampExtension);
-
-                // Secondly, we would like to quickly approach the target while we are out of bounds.
-                // This is simulating a "strong" clamping force towards the target.
-                if (Current < target && target < 0 || Current > target && target > scrollableExtent)
-                    localDistanceDecay = distance_decay_clamping * 2;
-
-                // Lastly, we gradually nudge the target towards valid bounds.
-                target = (float)Interpolation.Lerp(Clamp(target), target, Math.Exp(-distance_decay_clamping * Time.Elapsed));
-
-                float clampedTarget = Clamp(target);
-                if (Precision.AlmostEquals(clampedTarget, target))
-                    target = clampedTarget;
-            }
-
-            // Exponential interpolation between the target and our current scroll position.
-            Current = (float)Interpolation.Lerp(target, Current, Math.Exp(-localDistanceDecay * Time.Elapsed));
-
-            // This prevents us from entering the de-normalized range of floating point numbers when approaching target closely.
-            if (Precision.AlmostEquals(Current, target))
-                Current = target;
-        }
-
-        protected override void UpdateAfterChildren()
-        {
-            base.UpdateAfterChildren();
-
-            updateSize();
-            updatePosition();
-
-            Scrollbar?.MoveTo(ScrollDirection, Current * Scrollbar.Size[ScrollDim]);
-            content.MoveTo(ScrollDirection, -Current);
-        }
-
-        protected internal class ScrollbarContainer : Container
-        {
-            public Action<float> Dragged;
-
-            private readonly Color4 hoverColour = Color4.White;
-            private readonly Color4 defaultColour = Color4.Gray;
-            private readonly Color4 highlightColour = Color4.GreenYellow;
-
-            private readonly Box box;
-
-            private float dragOffset;
-
-            private readonly int scrollDim;
-
-            public ScrollbarContainer(Direction scrollDir)
-            {
-                scrollDim = (int)scrollDir;
-                RelativeSizeAxes = scrollDir == Direction.Horizontal ? Axes.X : Axes.Y;
-                Colour = defaultColour;
-
-                BlendingMode = BlendingMode.Additive;
-
-                CornerRadius = 5;
-
-                const float margin = 3;
-
-                Margin = new MarginPadding
-                {
-                    Left = scrollDir == Direction.Vertical ? margin : 0,
-                    Right = scrollDir == Direction.Vertical ? margin : 0,
-                    Top = scrollDir == Direction.Horizontal ? margin : 0,
-                    Bottom = scrollDir == Direction.Horizontal ? margin : 0,
-                };
-
-                Masking = true;
-
-                Child = box = new Box { RelativeSizeAxes = Axes.Both };
-
-                ResizeTo(1);
-            }
-
-            public void ResizeTo(float val, int duration = 0, EasingTypes easing = EasingTypes.None)
-            {
-<<<<<<< HEAD
-                [scrollDim] = val
-            };
-            this.ResizeTo(size, duration, easing);
-        }
-=======
-                Vector2 size = new Vector2(10)
-                {
-                    [scrollDim] = val
-                };
-                ResizeTo(size, duration, easing);
-            }
->>>>>>> 991177da
-
-            protected override bool OnClick(InputState state) => true;
-
-<<<<<<< HEAD
-        protected override bool OnHover(InputState state)
-        {
-            this.FadeColour(hover_colour, 100);
-            return true;
-        }
-
-        protected override void OnHoverLost(InputState state)
-        {
-            this.FadeColour(default_colour, 100);
-        }
-=======
-            protected override bool OnHover(InputState state)
-            {
-                FadeColour(hoverColour, 100);
-                return true;
-            }
-
-            protected override void OnHoverLost(InputState state)
-            {
-                FadeColour(defaultColour, 100);
-            }
->>>>>>> 991177da
-
-            protected override bool OnDragStart(InputState state)
-            {
-                dragOffset = state.Mouse.Position[scrollDim] - Position[scrollDim];
-                return true;
-            }
-
-            protected override bool OnMouseDown(InputState state, MouseDownEventArgs args)
-            {
-                //note that we are changing the colour of the box here as to not interfere with the hover effect.
-                box.FadeColour(highlightColour, 100);
-
-                dragOffset = Position[scrollDim];
-                Dragged?.Invoke(dragOffset);
-                return true;
-            }
-
-            protected override bool OnMouseUp(InputState state, MouseUpEventArgs args)
-            {
-                box.FadeColour(Color4.White, 100);
-
-                return base.OnMouseUp(state, args);
-            }
-
-            protected override bool OnDrag(InputState state)
-            {
-                Dragged?.Invoke(state.Mouse.Position[scrollDim] - dragOffset);
-                return true;
-            }
-        }
-    }
-}
+﻿// Copyright (c) 2007-2017 ppy Pty Ltd <contact@ppy.sh>.
+// Licensed under the MIT Licence - https://raw.githubusercontent.com/ppy/osu-framework/master/LICENCE
+
+using System;
+using System.Diagnostics;
+using osu.Framework.Input;
+using osu.Framework.MathUtils;
+using OpenTK;
+using OpenTK.Graphics;
+using osu.Framework.Graphics.Shapes;
+using osu.Framework.Graphics.Transforms;
+
+namespace osu.Framework.Graphics.Containers
+{
+    public class ScrollContainer : ScrollContainer<Drawable>
+    {
+        /// <summary>
+        /// Creates a scroll container.
+        /// </summary>
+        /// <param name="scrollDirection">The direction in which should be scrolled. Can be vertical or horizontal. Default is vertical.</param>
+        public ScrollContainer(Direction scrollDirection = Direction.Vertical) : base(scrollDirection)
+        {
+        }
+    }
+
+    public class ScrollContainer<T> : Container<T>, DelayedLoadWrapper.IOnScreenOptimisingContainer
+        where T : Drawable
+    {
+        /// <summary>
+        /// Determines whether the scroll dragger appears on the left side. If not, then it always appears on the right side.
+        /// </summary>
+        public Anchor ScrollbarAnchor
+        {
+            get { return Scrollbar.Anchor; }
+
+            set
+            {
+                Scrollbar.Anchor = value;
+                Scrollbar.Origin = value;
+                updatePadding();
+            }
+        }
+
+        private bool scrollbarVisible = true;
+
+        /// <summary>
+        /// Whether the scrollbar is visible.
+        /// </summary>
+        public bool ScrollbarVisible
+        {
+            get { return scrollbarVisible; }
+            set
+            {
+                scrollbarVisible = value;
+                updateScrollbar();
+            }
+        }
+
+        private readonly Container<T> content;
+
+        protected readonly ScrollbarContainer Scrollbar;
+
+        private bool scrollbarOverlapsContent = true;
+
+        /// <summary>
+        /// Whether the scrollbar overlaps the content or resides in its own padded space.
+        /// </summary>
+        public bool ScrollbarOverlapsContent
+        {
+            get { return scrollbarOverlapsContent; }
+            set
+            {
+                scrollbarOverlapsContent = value;
+                updatePadding();
+            }
+        }
+
+
+        /// <summary>
+        /// Size of available content (i.e. everything that can be scrolled to) in the scroll direction.
+        /// </summary>
+        private float availableContent => content.DrawSize[ScrollDim];
+
+        /// <summary>
+        /// Size of the viewport in the scroll direction.
+        /// </summary>
+        private float displayableContent => ChildSize[ScrollDim];
+
+        /// <summary>
+        /// Controls the distance scrolled when turning the mouse wheel a single notch.
+        /// </summary>
+        public float MouseWheelScrollDistance = 80;
+
+        /// <summary>
+        /// This limits how far out of clamping bounds we allow the target position to be at most.
+        /// Effectively, larger values result in bouncier behavior as the scroll boundaries are approached
+        /// with high velocity.
+        /// </summary>
+        public float ClampExtension = 500;
+
+        /// <summary>
+        /// This corresponds to the clamping force. A larger value means more aggressive clamping. Default is 0.012.
+        /// </summary>
+        private const double distance_decay_clamping = 0.012;
+
+        /// <summary>
+        /// Controls the rate with which the target position is approached after ending a drag. Default is 0.0035.
+        /// </summary>
+        public double DistanceDecayDrag = 0.0035;
+
+        /// <summary>
+        /// Controls the rate with which the target position is approached after using the mouse wheel. Default is 0.01
+        /// </summary>
+        public double DistanceDecayWheel = 0.01;
+
+        /// <summary>
+        /// Controls the rate with which the target position is approached after jumping to a specific location. Default is 0.01.
+        /// </summary>
+        public double DistanceDecayJump = 0.01;
+
+        /// <summary>
+        /// Controls the rate with which the target position is approached. It is automatically set after
+        /// dragging or using the mouse wheel.
+        /// </summary>
+        private double distanceDecay;
+
+        /// <summary>
+        /// The current scroll position.
+        /// </summary>
+        public float Current { get; private set; }
+
+        /// <summary>
+        /// The target scroll position which is exponentially approached by current via a rate of distanceDecay.
+        /// </summary>
+        private float target;
+
+        private float scrollableExtent => Math.Max(availableContent - displayableContent, 0);
+
+        /// <summary>
+        /// Clamp a value to the available scroll range.
+        /// </summary>
+        /// <param name="position">The value to clamp.</param>
+        /// <param name="extension">An extension value beyond the normal extent.</param>
+        /// <returns></returns>
+        protected float Clamp(float position, float extension = 0) => MathHelper.Clamp(position, -extension, scrollableExtent + extension);
+
+        protected override Container<T> Content => content;
+
+        /// <summary>
+        /// Whether we are currently scrolled as far as possible into the scroll direction.
+        /// </summary>
+        /// <param name="lenience">How close to the extent we need to be.</param>
+        public bool IsScrolledToEnd(float lenience = Precision.FLOAT_EPSILON) => Precision.AlmostBigger(target, scrollableExtent, lenience);
+
+        /// <summary>
+        /// The container holding all children which are getting scrolled around.
+        /// </summary>
+        public Container<T> ScrollContent => content;
+
+        protected virtual bool IsDragging { get; private set; }
+
+        /// <summary>
+        /// The direction in which scrolling is supported.
+        /// </summary>
+        protected readonly Direction ScrollDirection;
+
+        /// <summary>
+        /// The direction in which scrolling is supported, converted to an int for array index lookups.
+        /// </summary>
+        protected int ScrollDim => (int)ScrollDirection;
+
+        /// <summary>
+        /// Creates a scroll container.
+        /// </summary>
+        /// <param name="scrollDirection">The direction in which should be scrolled. Can be vertical or horizontal. Default is vertical.</param>
+        public ScrollContainer(Direction scrollDirection = Direction.Vertical)
+        {
+            ScrollDirection = scrollDirection;
+
+            Masking = true;
+
+            Axes scrollAxis = scrollDirection == Direction.Horizontal ? Axes.X : Axes.Y;
+            AddRangeInternal(new Drawable[]
+            {
+                content = new Container<T>
+                {
+                    RelativeSizeAxes = Axes.Both & ~scrollAxis,
+                    AutoSizeAxes = scrollAxis,
+                },
+                Scrollbar = new ScrollbarContainer(scrollDirection) { Dragged = onScrollbarMovement }
+            });
+
+            ScrollbarAnchor = scrollDirection == Direction.Vertical ? Anchor.TopRight : Anchor.BottomLeft;
+        }
+
+        private float lastUpdateDisplayableContent = -1;
+        private float lastAvailableContent = -1;
+
+        private void updateSize()
+        {
+            // ensure we only update scrollbar when something has changed, to avoid transform helpers resetting their transform every frame.
+            // also avoids creating many needless Transforms every update frame.
+            if (lastAvailableContent != availableContent || lastUpdateDisplayableContent != displayableContent)
+            {
+                lastAvailableContent = availableContent;
+                lastUpdateDisplayableContent = displayableContent;
+                updateScrollbar();
+            }
+        }
+
+        private void updateScrollbar()
+        {
+            Scrollbar.ResizeTo(Math.Min(1, availableContent > 0 ? displayableContent / availableContent : 0), 200, EasingTypes.OutQuint);
+            Scrollbar.FadeTo(ScrollbarVisible && availableContent - 1 > displayableContent ? 1 : 0, 200);
+            updatePadding();
+        }
+
+        private void updatePadding()
+        {
+            if (scrollbarOverlapsContent || availableContent <= displayableContent)
+                content.Padding = new MarginPadding();
+            else
+            {
+                if (ScrollDirection == Direction.Vertical)
+                {
+                    content.Padding = ScrollbarAnchor == Anchor.TopLeft
+                        ? new MarginPadding { Left = Scrollbar.Width + Scrollbar.Margin.Left }
+                        : new MarginPadding { Right = Scrollbar.Width + Scrollbar.Margin.Right };
+                }
+                else
+                {
+                    content.Padding = ScrollbarAnchor == Anchor.TopLeft
+                        ? new MarginPadding { Top = Scrollbar.Height + Scrollbar.Margin.Top }
+                        : new MarginPadding { Bottom = Scrollbar.Height + Scrollbar.Margin.Bottom };
+                }
+            }
+        }
+
+        protected override bool OnDragStart(InputState state)
+        {
+            if (IsDragging) return false;
+
+            lastDragTime = Time.Current;
+            averageDragDelta = averageDragTime = 0;
+
+            IsDragging = true;
+            return true;
+        }
+
+        protected override bool OnMouseDown(InputState state, MouseDownEventArgs args)
+        {
+            if (IsDragging) return false;
+
+            // Continue from where we currently are scrolled to.
+            target = Current;
+
+            return true;
+        }
+
+        // We keep track of this because input events may happen at different intervals than update frames
+        // and we are interested in the time difference between drag _input_ events.
+        private double lastDragTime;
+
+        // These keep track of a sliding average (w.r.t. time) of the time between drag events
+        // and the delta of drag events. Both of these moving averages are decayed at the same
+        // rate and thus the velocity remains constant across time. The overall magnitude
+        // of averageDragTime and averageDragDelta simple decreases such that more recent movements
+        // have a larger weight.
+        private double averageDragTime;
+        private double averageDragDelta;
+
+        protected override bool OnDrag(InputState state)
+        {
+            Trace.Assert(IsDragging, "We should never receive OnDrag if we are not dragging.");
+
+            double currentTime = Time.Current;
+            double timeDelta = currentTime - lastDragTime;
+            double decay = Math.Pow(0.95, timeDelta);
+
+            averageDragTime = averageDragTime * decay + timeDelta;
+            averageDragDelta = averageDragDelta * decay - state.Mouse.Delta[ScrollDim];
+
+            lastDragTime = currentTime;
+
+            Vector2 childDelta = ToLocalSpace(state.Mouse.NativeState.Position) - ToLocalSpace(state.Mouse.NativeState.LastPosition);
+
+            float scrollOffset = -childDelta[ScrollDim];
+            float clampedScrollOffset = Clamp(target + scrollOffset) - Clamp(target);
+
+            Trace.Assert(Precision.AlmostBigger(Math.Abs(scrollOffset), clampedScrollOffset * Math.Sign(scrollOffset)));
+
+            // If we are dragging past the extent of the scrollable area, half the offset
+            // such that the user can feel it.
+            scrollOffset = clampedScrollOffset + (scrollOffset - clampedScrollOffset) / 2;
+
+            offset(scrollOffset, false);
+            return true;
+        }
+
+        protected override bool OnDragEnd(InputState state)
+        {
+            Trace.Assert(IsDragging, "We should never receive OnDragEnd if we are not dragging.");
+
+            IsDragging = false;
+
+            if (averageDragTime <= 0.0)
+                return true;
+
+            double velocity = averageDragDelta / averageDragTime;
+
+            // Detect whether we halted at the end of the drag and in fact should _not_
+            // perform a flick event.
+            const double velocity_cutoff = 0.1;
+            if (Math.Abs(Math.Pow(0.95, Time.Current - lastDragTime) * velocity) < velocity_cutoff)
+                velocity = 0;
+
+            // Differentiate f(t) = distance * (1 - exp(-t)) w.r.t. "t" to obtain
+            // velocity w.r.t. time. Then rearrange to solve for distance given velocity.
+            double distance = velocity / (1 - Math.Exp(-DistanceDecayDrag));
+
+            offset((float)distance, true, DistanceDecayDrag);
+
+            return true;
+        }
+
+        protected override bool OnWheel(InputState state)
+        {
+            offset(-MouseWheelScrollDistance * state.Mouse.WheelDelta, true, DistanceDecayWheel);
+            return true;
+        }
+
+        private void onScrollbarMovement(float value) => scrollTo(Clamp(value / Scrollbar.Size[ScrollDim]), false);
+
+        /// <summary>
+        /// Immediately offsets the current and target scroll position.
+        /// </summary>
+        /// <param name="offset">The scroll offset.</param>
+        public void OffsetScrollPosition(float offset)
+        {
+            target += offset;
+            Current += offset;
+        }
+
+        private void offset(float value, bool animated, double distanceDecay = float.PositiveInfinity) => scrollTo(target + value, animated, distanceDecay);
+
+        /// <summary>
+        /// Scroll to the end of available content.
+        /// </summary>
+        /// <param name="animated">Whether to animate the movement.</param>
+        /// <param name="allowDuringDrag">Whether we should interrupt a user's active drag.</param>
+        public void ScrollToEnd(bool animated = true, bool allowDuringDrag = false)
+        {
+            if (!IsDragging || allowDuringDrag)
+                scrollTo(scrollableExtent, animated, DistanceDecayJump);
+        }
+
+        /// <summary>
+        /// Scrolls to a new position relative to the current scroll offset.
+        /// </summary>
+        /// <param name="offset">The amount by which we should scroll.</param>
+        /// <param name="animated">Whether to animate the movement.</param>
+        public void ScrollBy(float offset, bool animated = true) => scrollTo(target + offset, animated);
+
+        /// <summary>
+        /// Scrolls to an absolute position.
+        /// </summary>
+        /// <param name="value">The position to scroll to.</param>
+        /// <param name="animated">Whether to animate the movement.</param>
+        /// <param name="distanceDecay">Controls the rate with which the target position is approached after jumping to a specific location. Default is <see cref="DistanceDecayJump"/>.</param>
+        public void ScrollTo(float value, bool animated = true, double? distanceDecay = null) => scrollTo(value, animated, distanceDecay ?? DistanceDecayJump);
+
+        private void scrollTo(float value, bool animated, double distanceDecay = float.PositiveInfinity)
+        {
+            target = value;
+
+            if (animated)
+                this.distanceDecay = distanceDecay;
+            else
+                Current = target;
+        }
+
+        /// <summary>
+        /// Scrolls a <see cref="Drawable"/> to the top.
+        /// </summary>
+        /// <param name="d">The <see cref="Drawable"/> to scroll to.</param>
+        /// <param name="animated">Whether to animate the movement.</param>
+        public void ScrollTo(Drawable d, bool animated = true) => ScrollTo(GetChildPosInContent(d), animated);
+
+        /// <summary>
+        /// Scrolls a <see cref="Drawable"/> into view.
+        /// </summary>
+        /// <param name="d">The <see cref="Drawable"/> to scroll into view.</param>
+        /// <param name="animated">Whether to animate the movement.</param>
+        public void ScrollIntoView(Drawable d, bool animated = true)
+        {
+            float childPos0 = GetChildPosInContent(d);
+            float childPos1 = GetChildPosInContent(d, d.DrawSize);
+
+            float minPos = Math.Min(childPos0, childPos1);
+            float maxPos = Math.Max(childPos0, childPos1);
+
+            if (minPos < Current)
+                ScrollTo(minPos, animated);
+            else if (maxPos > Current + displayableContent)
+                ScrollTo(maxPos - displayableContent, animated);
+        }
+
+        /// <summary>
+        /// Determines the position of a child in the content.
+        /// </summary>
+        /// <param name="d">The child to get the position from.</param>
+        /// <param name="offset">Positional offset in the child's space.</param>
+        /// <returns>The position of the child.</returns>
+        public float GetChildPosInContent(Drawable d, Vector2 offset) => d.ToSpaceOfOtherDrawable(offset, content)[ScrollDim];
+
+        /// <summary>
+        /// Determines the position of a child in the content.
+        /// </summary>
+        /// <param name="d">The child to get the position from.</param>
+        /// <returns>The position of the child.</returns>
+        public float GetChildPosInContent(Drawable d) => GetChildPosInContent(d, Vector2.Zero);
+
+        private void updatePosition()
+        {
+            double localDistanceDecay = distanceDecay;
+
+            // If we are not currently dragging the content, and we have scrolled out of bounds,
+            // then we should handle the clamping force. Note, that if the target is _within_
+            // acceptable bounds, then we do not need special handling of the clamping force, as
+            // we will naturally scroll back into acceptable bounds.
+            if (!IsDragging && Current != Clamp(Current) && target != Clamp(target, -0.01f))
+            {
+                // Firstly, we want to limit how far out the target may go to limit overly bouncy
+                // behaviour with extreme scroll velocities.
+                target = Clamp(target, ClampExtension);
+
+                // Secondly, we would like to quickly approach the target while we are out of bounds.
+                // This is simulating a "strong" clamping force towards the target.
+                if (Current < target && target < 0 || Current > target && target > scrollableExtent)
+                    localDistanceDecay = distance_decay_clamping * 2;
+
+                // Lastly, we gradually nudge the target towards valid bounds.
+                target = (float)Interpolation.Lerp(Clamp(target), target, Math.Exp(-distance_decay_clamping * Time.Elapsed));
+
+                float clampedTarget = Clamp(target);
+                if (Precision.AlmostEquals(clampedTarget, target))
+                    target = clampedTarget;
+            }
+
+            // Exponential interpolation between the target and our current scroll position.
+            Current = (float)Interpolation.Lerp(target, Current, Math.Exp(-localDistanceDecay * Time.Elapsed));
+
+            // This prevents us from entering the de-normalized range of floating point numbers when approaching target closely.
+            if (Precision.AlmostEquals(Current, target))
+                Current = target;
+        }
+
+        protected override void UpdateAfterChildren()
+        {
+            base.UpdateAfterChildren();
+
+            updateSize();
+            updatePosition();
+
+            Scrollbar?.MoveTo(ScrollDirection, Current * Scrollbar.Size[ScrollDim]);
+            content.MoveTo(ScrollDirection, -Current);
+        }
+
+        protected internal class ScrollbarContainer : Container
+        {
+            public Action<float> Dragged;
+
+            private readonly Color4 hoverColour = Color4.White;
+            private readonly Color4 defaultColour = Color4.Gray;
+            private readonly Color4 highlightColour = Color4.GreenYellow;
+
+            private readonly Box box;
+
+            private float dragOffset;
+
+            private readonly int scrollDim;
+
+            public ScrollbarContainer(Direction scrollDir)
+            {
+                scrollDim = (int)scrollDir;
+                RelativeSizeAxes = scrollDir == Direction.Horizontal ? Axes.X : Axes.Y;
+                Colour = defaultColour;
+
+                BlendingMode = BlendingMode.Additive;
+
+                CornerRadius = 5;
+
+                const float margin = 3;
+
+                Margin = new MarginPadding
+                {
+                    Left = scrollDir == Direction.Vertical ? margin : 0,
+                    Right = scrollDir == Direction.Vertical ? margin : 0,
+                    Top = scrollDir == Direction.Horizontal ? margin : 0,
+                    Bottom = scrollDir == Direction.Horizontal ? margin : 0,
+                };
+
+                Masking = true;
+
+                Child = box = new Box { RelativeSizeAxes = Axes.Both };
+
+                ResizeTo(1);
+            }
+
+            public void ResizeTo(float val, int duration = 0, EasingTypes easing = EasingTypes.None)
+            {
+                Vector2 size = new Vector2(10)
+                {
+                    [scrollDim] = val
+                };
+                this.ResizeTo(size, duration, easing);
+            }
+
+            protected override bool OnClick(InputState state) => true;
+
+            protected override bool OnHover(InputState state)
+            {
+                this.FadeColour(hoverColour, 100);
+                return true;
+            }
+
+            protected override void OnHoverLost(InputState state)
+            {
+                this.FadeColour(defaultColour, 100);
+            }
+
+            protected override bool OnDragStart(InputState state)
+            {
+                dragOffset = state.Mouse.Position[scrollDim] - Position[scrollDim];
+                return true;
+            }
+
+            protected override bool OnMouseDown(InputState state, MouseDownEventArgs args)
+            {
+                //note that we are changing the colour of the box here as to not interfere with the hover effect.
+                box.FadeColour(highlightColour, 100);
+
+                dragOffset = Position[scrollDim];
+                Dragged?.Invoke(dragOffset);
+                return true;
+            }
+
+            protected override bool OnMouseUp(InputState state, MouseUpEventArgs args)
+            {
+                box.FadeColour(Color4.White, 100);
+
+                return base.OnMouseUp(state, args);
+            }
+
+            protected override bool OnDrag(InputState state)
+            {
+                Dragged?.Invoke(state.Mouse.Position[scrollDim] - dragOffset);
+                return true;
+            }
+        }
+    }
+}