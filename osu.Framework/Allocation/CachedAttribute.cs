--- conflicted
+++ resolved
@@ -51,18 +51,12 @@
 
                 foreach (var attribute in field.GetCustomAttributes<CachedAttribute>())
                 {
-<<<<<<< HEAD
-                    var value = field.GetValue(target);
-                    dc.CacheAs(attribute.Type ?? value.GetType(), value, allowValueTypes);
-                });
-=======
                     additionActivators.Add((target, dc) =>
                     {
                         var value = field.GetValue(target);
-                        dc.CacheAs(attribute.Type ?? value.GetType(), value);
+                        dc.CacheAs(attribute.Type ?? value.GetType(), value, allowValueTypes);
                     });
                 }
->>>>>>> e7409378
             }
 
             if (additionActivators.Count == 0)
