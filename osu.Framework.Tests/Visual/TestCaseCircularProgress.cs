--- conflicted
+++ resolved
@@ -1,195 +1,191 @@
-﻿// Copyright (c) 2007-2018 ppy Pty Ltd <contact@ppy.sh>.
-// Licensed under the MIT Licence - https://raw.githubusercontent.com/ppy/osu-framework/master/LICENCE
-
-<<<<<<< HEAD
-using System;
-using System.Collections.Generic;
-using NUnit.Framework;
-=======
->>>>>>> 209021fb
-using osu.Framework.Graphics;
-using osu.Framework.Graphics.Colour;
-using osu.Framework.Graphics.OpenGL.Textures;
-using osu.Framework.Graphics.Textures;
-using osu.Framework.Graphics.UserInterface;
-using osu.Framework.Testing;
-using OpenTK.Graphics;
-
-namespace osu.Framework.Tests.Visual
-{
-    public class TestCaseCircularProgress : TestCase
-    {
-        public override IReadOnlyList<Type> RequiredTypes => new[] { typeof(CircularProgress), typeof(CircularProgressDrawNode), typeof(CircularProgressDrawNodeSharedData) };
-
-        private readonly CircularProgress clock;
-
-        private int rotateMode;
-        private const double period = 4000;
-        private const double transition_period = 2000;
-
-        private readonly Texture gradientTextureHorizontal;
-        private readonly Texture gradientTextureVertical;
-        private readonly Texture gradientTextureBoth;
-
-        public TestCaseCircularProgress()
-        {
-            const int width = 128;
-            byte[] data = new byte[width * 4];
-
-            gradientTextureHorizontal = new Texture(width, 1, true);
-            for (int i = 0; i < width; ++i)
-            {
-                float brightness = (float)i / (width - 1);
-                int index = i * 4;
-                data[index + 0] = (byte)(128 + (1 - brightness) * 127);
-                data[index + 1] = (byte)(128 + brightness * 127);
-                data[index + 2] = 128;
-                data[index + 3] = 255;
-            }
-            gradientTextureHorizontal.SetData(new TextureUpload(data));
-
-            gradientTextureVertical = new Texture(1, width, true);
-            for (int i = 0; i < width; ++i)
-            {
-                float brightness = (float)i / (width - 1);
-                int index = i * 4;
-                data[index + 0] = (byte)(128 + (1 - brightness) * 127);
-                data[index + 1] = (byte)(128 + brightness * 127);
-                data[index + 2] = 128;
-                data[index + 3] = 255;
-            }
-            gradientTextureVertical.SetData(new TextureUpload(data));
-
-            byte[] data2 = new byte[width * width * 4];
-            gradientTextureBoth = new Texture(width, width, true);
-            for (int i = 0; i < width; ++i)
-            {
-                for (int j = 0; j < width; ++j)
-                {
-                    float brightness = (float)i / (width - 1);
-                    float brightness2 = (float)j / (width - 1);
-                    int index = i * 4 * width + j * 4;
-                    data2[index + 0] = (byte)(128 + (1 + brightness - brightness2) / 2 * 127);
-                    data2[index + 1] = (byte)(128 + (1 + brightness2 - brightness) / 2 * 127);
-                    data2[index + 2] = (byte)(128 + (brightness + brightness2) / 2 * 127);
-                    data2[index + 3] = 255;
-                }
-            }
-            gradientTextureBoth.SetData(new TextureUpload(data2));
-
-
-            Children = new Drawable[]
-            {
-                clock = new CircularProgress
-                {
-                    Width = 0.8f,
-                    Height = 0.8f,
-                    RelativeSizeAxes = Axes.Both,
-                    Anchor = Anchor.Centre,
-                    Origin = Anchor.Centre,
-                },
-            };
-
-            AddStep("Forward", delegate { rotateMode = 1; });
-            AddStep("Backward", delegate { rotateMode = 2; });
-            AddStep("Transition Focus", delegate { rotateMode = 3; });
-            AddStep("Transition Focus 2", delegate { rotateMode = 4; });
-            AddStep("Forward/Backward", delegate { rotateMode = 0; });
-
-            AddStep("Horizontal Gradient Texture", delegate { setTexture(1); });
-            AddStep("Vertical Gradient Texture", delegate { setTexture(2); });
-            AddStep("2D Graident Texture", delegate { setTexture(3); });
-            AddStep("White Texture", delegate { setTexture(0); });
-
-            AddStep("Red Colour", delegate { setColour(1); });
-            AddStep("Horzontal Gradient Colour", delegate { setColour(2); });
-            AddStep("Vertical Gradient Colour", delegate { setColour(3); });
-            AddStep("2D Gradient Colour", delegate { setColour(4); });
-            AddStep("White Colour", delegate { setColour(0); });
-
-            AddSliderStep("Fill", 0, 10, 10, fill => clock.Fill = fill / 10f);
-        }
-
-        protected override void Update()
-        {
-            base.Update();
-            switch (rotateMode)
-            {
-                case 0:
-                    clock.Current.Value = Time.Current % (period * 2) / period - 1;
-                    break;
-                case 1:
-                    clock.Current.Value = Time.Current % period / period;
-                    break;
-                case 2:
-                    clock.Current.Value = Time.Current % period / period - 1;
-                    break;
-                case 3:
-                    clock.Current.Value = Time.Current % transition_period / transition_period / 5 - 0.1f;
-                    break;
-                case 4:
-                    clock.Current.Value = (Time.Current % transition_period / transition_period / 5 - 0.1f + 2) % 2 - 1;
-                    break;
-            }
-        }
-
-        private void setTexture(int textureMode)
-        {
-            switch (textureMode)
-            {
-                case 0:
-                    clock.Texture = Texture.WhitePixel;
-                    break;
-                case 1:
-                    clock.Texture = gradientTextureHorizontal;
-                    break;
-                case 2:
-                    clock.Texture = gradientTextureVertical;
-                    break;
-                case 3:
-                    clock.Texture = gradientTextureBoth;
-                    break;
-            }
-        }
-
-        private void setColour(int colourMode)
-        {
-            switch (colourMode)
-            {
-                case 0:
-                    clock.Colour = new Color4(255, 255, 255, 255);
-                    break;
-                case 1:
-                    clock.Colour = new Color4(255, 128, 128, 255);
-                    break;
-                case 2:
-                    clock.Colour = new ColourInfo
-                    {
-                        TopLeft = new Color4(255, 128, 128, 255),
-                        TopRight = new Color4(128, 255, 128, 255),
-                        BottomLeft = new Color4(255, 128, 128, 255),
-                        BottomRight = new Color4(128, 255, 128, 255),
-                    };
-                    break;
-                case 3:
-                    clock.Colour = new ColourInfo
-                    {
-                        TopLeft = new Color4(255, 128, 128, 255),
-                        TopRight = new Color4(255, 128, 128, 255),
-                        BottomLeft = new Color4(128, 255, 128, 255),
-                        BottomRight = new Color4(128, 255, 128, 255),
-                    };
-                    break;
-                case 4:
-                    clock.Colour = new ColourInfo
-                    {
-                        TopLeft = new Color4(255, 128, 128, 255),
-                        TopRight = new Color4(128, 255, 128, 255),
-                        BottomLeft = new Color4(128, 128, 255, 255),
-                        BottomRight = new Color4(255, 255, 255, 255),
-                    };
-                    break;
-            }
-        }
-    }
-}
+﻿// Copyright (c) 2007-2018 ppy Pty Ltd <contact@ppy.sh>.
+// Licensed under the MIT Licence - https://raw.githubusercontent.com/ppy/osu-framework/master/LICENCE
+
+using System;
+using System.Collections.Generic;
+using osu.Framework.Graphics;
+using osu.Framework.Graphics.Colour;
+using osu.Framework.Graphics.OpenGL.Textures;
+using osu.Framework.Graphics.Textures;
+using osu.Framework.Graphics.UserInterface;
+using osu.Framework.Testing;
+using OpenTK.Graphics;
+
+namespace osu.Framework.Tests.Visual
+{
+    public class TestCaseCircularProgress : TestCase
+    {
+        public override IReadOnlyList<Type> RequiredTypes => new[] { typeof(CircularProgress), typeof(CircularProgressDrawNode), typeof(CircularProgressDrawNodeSharedData) };
+
+        private readonly CircularProgress clock;
+
+        private int rotateMode;
+        private const double period = 4000;
+        private const double transition_period = 2000;
+
+        private readonly Texture gradientTextureHorizontal;
+        private readonly Texture gradientTextureVertical;
+        private readonly Texture gradientTextureBoth;
+
+        public TestCaseCircularProgress()
+        {
+            const int width = 128;
+            byte[] data = new byte[width * 4];
+
+            gradientTextureHorizontal = new Texture(width, 1, true);
+            for (int i = 0; i < width; ++i)
+            {
+                float brightness = (float)i / (width - 1);
+                int index = i * 4;
+                data[index + 0] = (byte)(128 + (1 - brightness) * 127);
+                data[index + 1] = (byte)(128 + brightness * 127);
+                data[index + 2] = 128;
+                data[index + 3] = 255;
+            }
+            gradientTextureHorizontal.SetData(new TextureUpload(data));
+
+            gradientTextureVertical = new Texture(1, width, true);
+            for (int i = 0; i < width; ++i)
+            {
+                float brightness = (float)i / (width - 1);
+                int index = i * 4;
+                data[index + 0] = (byte)(128 + (1 - brightness) * 127);
+                data[index + 1] = (byte)(128 + brightness * 127);
+                data[index + 2] = 128;
+                data[index + 3] = 255;
+            }
+            gradientTextureVertical.SetData(new TextureUpload(data));
+
+            byte[] data2 = new byte[width * width * 4];
+            gradientTextureBoth = new Texture(width, width, true);
+            for (int i = 0; i < width; ++i)
+            {
+                for (int j = 0; j < width; ++j)
+                {
+                    float brightness = (float)i / (width - 1);
+                    float brightness2 = (float)j / (width - 1);
+                    int index = i * 4 * width + j * 4;
+                    data2[index + 0] = (byte)(128 + (1 + brightness - brightness2) / 2 * 127);
+                    data2[index + 1] = (byte)(128 + (1 + brightness2 - brightness) / 2 * 127);
+                    data2[index + 2] = (byte)(128 + (brightness + brightness2) / 2 * 127);
+                    data2[index + 3] = 255;
+                }
+            }
+            gradientTextureBoth.SetData(new TextureUpload(data2));
+
+
+            Children = new Drawable[]
+            {
+                clock = new CircularProgress
+                {
+                    Width = 0.8f,
+                    Height = 0.8f,
+                    RelativeSizeAxes = Axes.Both,
+                    Anchor = Anchor.Centre,
+                    Origin = Anchor.Centre,
+                },
+            };
+
+            AddStep("Forward", delegate { rotateMode = 1; });
+            AddStep("Backward", delegate { rotateMode = 2; });
+            AddStep("Transition Focus", delegate { rotateMode = 3; });
+            AddStep("Transition Focus 2", delegate { rotateMode = 4; });
+            AddStep("Forward/Backward", delegate { rotateMode = 0; });
+
+            AddStep("Horizontal Gradient Texture", delegate { setTexture(1); });
+            AddStep("Vertical Gradient Texture", delegate { setTexture(2); });
+            AddStep("2D Graident Texture", delegate { setTexture(3); });
+            AddStep("White Texture", delegate { setTexture(0); });
+
+            AddStep("Red Colour", delegate { setColour(1); });
+            AddStep("Horzontal Gradient Colour", delegate { setColour(2); });
+            AddStep("Vertical Gradient Colour", delegate { setColour(3); });
+            AddStep("2D Gradient Colour", delegate { setColour(4); });
+            AddStep("White Colour", delegate { setColour(0); });
+
+            AddSliderStep("Fill", 0, 10, 10, fill => clock.Fill = fill / 10f);
+        }
+
+        protected override void Update()
+        {
+            base.Update();
+            switch (rotateMode)
+            {
+                case 0:
+                    clock.Current.Value = Time.Current % (period * 2) / period - 1;
+                    break;
+                case 1:
+                    clock.Current.Value = Time.Current % period / period;
+                    break;
+                case 2:
+                    clock.Current.Value = Time.Current % period / period - 1;
+                    break;
+                case 3:
+                    clock.Current.Value = Time.Current % transition_period / transition_period / 5 - 0.1f;
+                    break;
+                case 4:
+                    clock.Current.Value = (Time.Current % transition_period / transition_period / 5 - 0.1f + 2) % 2 - 1;
+                    break;
+            }
+        }
+
+        private void setTexture(int textureMode)
+        {
+            switch (textureMode)
+            {
+                case 0:
+                    clock.Texture = Texture.WhitePixel;
+                    break;
+                case 1:
+                    clock.Texture = gradientTextureHorizontal;
+                    break;
+                case 2:
+                    clock.Texture = gradientTextureVertical;
+                    break;
+                case 3:
+                    clock.Texture = gradientTextureBoth;
+                    break;
+            }
+        }
+
+        private void setColour(int colourMode)
+        {
+            switch (colourMode)
+            {
+                case 0:
+                    clock.Colour = new Color4(255, 255, 255, 255);
+                    break;
+                case 1:
+                    clock.Colour = new Color4(255, 128, 128, 255);
+                    break;
+                case 2:
+                    clock.Colour = new ColourInfo
+                    {
+                        TopLeft = new Color4(255, 128, 128, 255),
+                        TopRight = new Color4(128, 255, 128, 255),
+                        BottomLeft = new Color4(255, 128, 128, 255),
+                        BottomRight = new Color4(128, 255, 128, 255),
+                    };
+                    break;
+                case 3:
+                    clock.Colour = new ColourInfo
+                    {
+                        TopLeft = new Color4(255, 128, 128, 255),
+                        TopRight = new Color4(255, 128, 128, 255),
+                        BottomLeft = new Color4(128, 255, 128, 255),
+                        BottomRight = new Color4(128, 255, 128, 255),
+                    };
+                    break;
+                case 4:
+                    clock.Colour = new ColourInfo
+                    {
+                        TopLeft = new Color4(255, 128, 128, 255),
+                        TopRight = new Color4(128, 255, 128, 255),
+                        BottomLeft = new Color4(128, 128, 255, 255),
+                        BottomRight = new Color4(255, 255, 255, 255),
+                    };
+                    break;
+            }
+        }
+    }
+}