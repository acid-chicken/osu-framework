--- conflicted
+++ resolved
@@ -28,14 +28,10 @@
             Bass.Init(0);
 
             resources = new DllResourceStore(typeof(TrackBassTest).Assembly);
-<<<<<<< HEAD
+
             var mixer = new AudioMixer();
             sampleFactory = new SampleBassFactory(resources.Get("Resources.Tracks.sample-track.mp3"), mixer);
-            sample = new SampleBass(sampleFactory, mixer);
-=======
-            sampleFactory = new SampleBassFactory(resources.Get("Resources.Tracks.sample-track.mp3"));
             sample = sampleFactory.CreateSample();
->>>>>>> 7f5f186f
 
             updateSample();
         }
