--- conflicted
+++ resolved
@@ -65,7 +65,6 @@
             return true;
         }
 
-<<<<<<< HEAD
         protected override bool OnKeyDown(Keycode keycode, KeyEvent e)
         {
             if (e.TryGetJoystickButton(out var button))
@@ -74,30 +73,19 @@
                 return true;
             }
 
-            // keyboard keys are logged in AndroidKeyboardHandler
+            // keyboard only events are handled in AndroidKeyboardHandler
             return e.Source == InputSourceType.Keyboard;
-=======
-        protected override void OnKeyDown(Keycode keycode, KeyEvent e)
+        }
+
+        protected override bool OnKeyUp(Keycode keycode, KeyEvent e)
         {
             if (e.TryGetJoystickButton(out var button))
-                enqueueButtonDown(button);
-            else if (e.Source != InputSourceType.Keyboard) // keyboard only events are handled in AndroidKeyboardHandler.
-                Logger.Log($"Unknown joystick keycode: {keycode}");
->>>>>>> 582170ee
-        }
-
-        protected override bool OnKeyUp(Keycode keycode, KeyEvent e)
-        {
-            if (e.TryGetJoystickButton(out var button))
-<<<<<<< HEAD
-            {
-=======
->>>>>>> 582170ee
+            {
                 enqueueButtonUp(button);
                 return true;
             }
 
-            // keyboard keys are logged in AndroidKeyboardHandler
+            // keyboard only events are handled in AndroidKeyboardHandler
             return e.Source == InputSourceType.Keyboard;
         }
 
